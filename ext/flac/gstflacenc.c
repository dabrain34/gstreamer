/* GStreamer
 * Copyright (C) <1999> Erik Walthinsen <omega@cse.ogi.edu>
 *
 * This library is free software; you can redistribute it and/or
 * modify it under the terms of the GNU Library General Public
 * License as published by the Free Software Foundation; either
 * version 2 of the License, or (at your option) any later version.
 *
 * This library is distributed in the hope that it will be useful,
 * but WITHOUT ANY WARRANTY; without even the implied warranty of
 * MERCHANTABILITY or FITNESS FOR A PARTICULAR PURPOSE.  See the GNU
 * Library General Public License for more details.
 *
 * You should have received a copy of the GNU Library General Public
 * License along with this library; if not, write to the
 * Free Software Foundation, Inc., 59 Temple Place - Suite 330,
 * Boston, MA 02111-1307, USA.
 */
/**
 * SECTION:element-flacenc
 * @see_also: #GstFlacDec
 *
 * flacenc encodes FLAC streams.
 * <ulink url="http://flac.sourceforge.net/">FLAC</ulink>
 * is a Free Lossless Audio Codec.
 *
 * <refsect2>
 * <title>Example launch line</title>
 * |[
 * gst-launch audiotestsrc num-buffers=100 ! flacenc ! filesink location=beep.flac
 * ]|
 * </refsect2>
 */

/* TODO: - We currently don't handle discontinuities in the stream in a useful
 *         way and instead rely on the developer plugging in audiorate if
 *         the stream contains discontinuities.
 */

#ifdef HAVE_CONFIG_H
#include "config.h"
#endif
#include <stdlib.h>
#include <string.h>

#include <gstflacenc.h>
#include <gst/audio/audio.h>
#include <gst/audio/multichannel.h>
#include <gst/tag/tag.h>
#include <gst/gsttagsetter.h>

/* Taken from http://flac.sourceforge.net/format.html#frame_header */
static const GstAudioChannelPosition channel_positions[8][8] = {
  {GST_AUDIO_CHANNEL_POSITION_FRONT_MONO},
  {GST_AUDIO_CHANNEL_POSITION_FRONT_LEFT,
      GST_AUDIO_CHANNEL_POSITION_FRONT_RIGHT}, {
        GST_AUDIO_CHANNEL_POSITION_FRONT_LEFT,
        GST_AUDIO_CHANNEL_POSITION_FRONT_RIGHT,
      GST_AUDIO_CHANNEL_POSITION_FRONT_CENTER}, {
        GST_AUDIO_CHANNEL_POSITION_FRONT_LEFT,
        GST_AUDIO_CHANNEL_POSITION_FRONT_RIGHT,
        GST_AUDIO_CHANNEL_POSITION_REAR_LEFT,
      GST_AUDIO_CHANNEL_POSITION_REAR_RIGHT}, {
        GST_AUDIO_CHANNEL_POSITION_FRONT_LEFT,
        GST_AUDIO_CHANNEL_POSITION_FRONT_RIGHT,
        GST_AUDIO_CHANNEL_POSITION_FRONT_CENTER,
        GST_AUDIO_CHANNEL_POSITION_REAR_LEFT,
      GST_AUDIO_CHANNEL_POSITION_REAR_RIGHT}, {
        GST_AUDIO_CHANNEL_POSITION_FRONT_LEFT,
        GST_AUDIO_CHANNEL_POSITION_FRONT_RIGHT,
        GST_AUDIO_CHANNEL_POSITION_FRONT_CENTER,
        GST_AUDIO_CHANNEL_POSITION_LFE,
        GST_AUDIO_CHANNEL_POSITION_REAR_LEFT,
      GST_AUDIO_CHANNEL_POSITION_REAR_RIGHT},
  /* FIXME: 7/8 channel layouts are not defined in the FLAC specs */
  {
        GST_AUDIO_CHANNEL_POSITION_FRONT_LEFT,
        GST_AUDIO_CHANNEL_POSITION_FRONT_RIGHT,
        GST_AUDIO_CHANNEL_POSITION_REAR_LEFT,
        GST_AUDIO_CHANNEL_POSITION_REAR_RIGHT,
        GST_AUDIO_CHANNEL_POSITION_FRONT_CENTER,
        GST_AUDIO_CHANNEL_POSITION_LFE,
      GST_AUDIO_CHANNEL_POSITION_REAR_CENTER}, {
        GST_AUDIO_CHANNEL_POSITION_FRONT_LEFT,
        GST_AUDIO_CHANNEL_POSITION_FRONT_RIGHT,
        GST_AUDIO_CHANNEL_POSITION_REAR_LEFT,
        GST_AUDIO_CHANNEL_POSITION_REAR_RIGHT,
        GST_AUDIO_CHANNEL_POSITION_FRONT_CENTER,
        GST_AUDIO_CHANNEL_POSITION_LFE,
        GST_AUDIO_CHANNEL_POSITION_SIDE_LEFT,
      GST_AUDIO_CHANNEL_POSITION_SIDE_RIGHT}
};

#define FLAC_SINK_CAPS \
  "audio/x-raw-int, "               \
  "endianness = (int) BYTE_ORDER, " \
  "signed = (boolean) TRUE, "       \
  "width = (int) 8, "               \
  "depth = (int) 8, "               \
  "rate = (int) [ 1, 655350 ], "    \
  "channels = (int) [ 1, 8 ]; "     \
  "audio/x-raw-int, "               \
  "endianness = (int) BYTE_ORDER, " \
  "signed = (boolean) TRUE, "       \
  "width = (int) 16, "              \
  "depth = (int) { 12, 16 }, "      \
  "rate = (int) [ 1, 655350 ], "    \
  "channels = (int) [ 1, 8 ]; "     \
  "audio/x-raw-int, "               \
  "endianness = (int) BYTE_ORDER, " \
  "signed = (boolean) TRUE, "       \
  "width = (int) 32, "              \
  "depth = (int) { 20, 24 }, "      \
  "rate = (int) [ 1, 655350 ], "    \
  "channels = (int) [ 1, 8 ]"

static GstStaticPadTemplate src_factory = GST_STATIC_PAD_TEMPLATE ("src",
    GST_PAD_SRC,
    GST_PAD_ALWAYS,
    GST_STATIC_CAPS ("audio/x-flac")
    );

static GstStaticPadTemplate sink_factory = GST_STATIC_PAD_TEMPLATE ("sink",
    GST_PAD_SINK,
    GST_PAD_ALWAYS,
    GST_STATIC_CAPS (FLAC_SINK_CAPS)
    );

enum
{
  PROP_0,
  PROP_QUALITY,
  PROP_STREAMABLE_SUBSET,
  PROP_MID_SIDE_STEREO,
  PROP_LOOSE_MID_SIDE_STEREO,
  PROP_BLOCKSIZE,
  PROP_MAX_LPC_ORDER,
  PROP_QLP_COEFF_PRECISION,
  PROP_QLP_COEFF_PREC_SEARCH,
  PROP_ESCAPE_CODING,
  PROP_EXHAUSTIVE_MODEL_SEARCH,
  PROP_MIN_RESIDUAL_PARTITION_ORDER,
  PROP_MAX_RESIDUAL_PARTITION_ORDER,
  PROP_RICE_PARAMETER_SEARCH_DIST,
  PROP_PADDING,
  PROP_SEEKPOINTS
};

GST_DEBUG_CATEGORY_STATIC (flacenc_debug);
#define GST_CAT_DEFAULT flacenc_debug

<<<<<<< HEAD
#define gst_flac_enc_parent_class parent_class
G_DEFINE_TYPE_WITH_CODE (GstFlacEnc, gst_flac_enc, GST_TYPE_ELEMENT,
    G_IMPLEMENT_INTERFACE (GST_TYPE_TAG_SETTER, NULL);
    G_IMPLEMENT_INTERFACE (GST_TYPE_PRESET, NULL));
=======

#define _do_init(type)                                                          \
  G_STMT_START{                                                                 \
    static const GInterfaceInfo tag_setter_info = {                             \
      NULL,                                                                     \
      NULL,                                                                     \
      NULL                                                                      \
    };                                                                          \
    g_type_add_interface_static (type, GST_TYPE_TAG_SETTER,                     \
                                 &tag_setter_info);                             \
  }G_STMT_END

GST_BOILERPLATE_FULL (GstFlacEnc, gst_flac_enc, GstAudioEncoder,
    GST_TYPE_AUDIO_ENCODER, _do_init);
>>>>>>> e8bcd41d

static gboolean gst_flac_enc_start (GstAudioEncoder * enc);
static gboolean gst_flac_enc_stop (GstAudioEncoder * enc);
static gboolean gst_flac_enc_set_format (GstAudioEncoder * enc,
    GstAudioInfo * info);
static GstFlowReturn gst_flac_enc_handle_frame (GstAudioEncoder * enc,
    GstBuffer * in_buf);
static GstCaps *gst_flac_enc_getcaps (GstAudioEncoder * enc);
static gboolean gst_flac_enc_sink_event (GstAudioEncoder * enc,
    GstEvent * event);

static void gst_flac_enc_finalize (GObject * object);

static gboolean gst_flac_enc_update_quality (GstFlacEnc * flacenc,
    gint quality);
static void gst_flac_enc_set_property (GObject * object, guint prop_id,
    const GValue * value, GParamSpec * pspec);
static void gst_flac_enc_get_property (GObject * object, guint prop_id,
    GValue * value, GParamSpec * pspec);

static FLAC__StreamEncoderWriteStatus
gst_flac_enc_write_callback (const FLAC__StreamEncoder * encoder,
    const FLAC__byte buffer[], size_t bytes,
    unsigned samples, unsigned current_frame, void *client_data);
static FLAC__StreamEncoderSeekStatus
gst_flac_enc_seek_callback (const FLAC__StreamEncoder * encoder,
    FLAC__uint64 absolute_byte_offset, void *client_data);
static FLAC__StreamEncoderTellStatus
gst_flac_enc_tell_callback (const FLAC__StreamEncoder * encoder,
    FLAC__uint64 * absolute_byte_offset, void *client_data);

typedef struct
{
  gboolean exhaustive_model_search;
  gboolean escape_coding;
  gboolean mid_side;
  gboolean loose_mid_side;
  guint qlp_coeff_precision;
  gboolean qlp_coeff_prec_search;
  guint min_residual_partition_order;
  guint max_residual_partition_order;
  guint rice_parameter_search_dist;
  guint max_lpc_order;
  guint blocksize;
}
GstFlacEncParams;

static const GstFlacEncParams flacenc_params[] = {
  {FALSE, FALSE, FALSE, FALSE, 0, FALSE, 2, 2, 0, 0, 1152},
  {FALSE, FALSE, TRUE, TRUE, 0, FALSE, 2, 2, 0, 0, 1152},
  {FALSE, FALSE, TRUE, FALSE, 0, FALSE, 0, 3, 0, 0, 1152},
  {FALSE, FALSE, FALSE, FALSE, 0, FALSE, 3, 3, 0, 6, 4608},
  {FALSE, FALSE, TRUE, TRUE, 0, FALSE, 3, 3, 0, 8, 4608},
  {FALSE, FALSE, TRUE, FALSE, 0, FALSE, 3, 3, 0, 8, 4608},
  {FALSE, FALSE, TRUE, FALSE, 0, FALSE, 0, 4, 0, 8, 4608},
  {TRUE, FALSE, TRUE, FALSE, 0, FALSE, 0, 6, 0, 8, 4608},
  {TRUE, FALSE, TRUE, FALSE, 0, FALSE, 0, 6, 0, 12, 4608},
  {TRUE, TRUE, TRUE, FALSE, 0, FALSE, 0, 16, 0, 32, 4608},
};

#define DEFAULT_QUALITY 5
#define DEFAULT_PADDING 0
#define DEFAULT_SEEKPOINTS 0

#define GST_TYPE_FLAC_ENC_QUALITY (gst_flac_enc_quality_get_type ())
static GType
gst_flac_enc_quality_get_type (void)
{
  static GType qtype = 0;

  if (qtype == 0) {
    static const GEnumValue values[] = {
      {0, "0 - Fastest compression", "0"},
      {1, "1", "1"},
      {2, "2", "2"},
      {3, "3", "3"},
      {4, "4", "4"},
      {5, "5 - Default", "5"},
      {6, "6", "6"},
      {7, "7", "7"},
      {8, "8 - Highest compression", "8"},
      {9, "9 - Insane", "9"},
      {0, NULL, NULL}
    };

    qtype = g_enum_register_static ("GstFlacEncQuality", values);
  }
  return qtype;
}

static void
gst_flac_enc_class_init (GstFlacEncClass * klass)
{
  GObjectClass *gobject_class;
  GstAudioEncoderClass *base_class;

  gobject_class = (GObjectClass *) klass;
  base_class = (GstAudioEncoderClass *) (klass);

  GST_DEBUG_CATEGORY_INIT (flacenc_debug, "flacenc", 0,
      "Flac encoding element");

  gobject_class->set_property = gst_flac_enc_set_property;
  gobject_class->get_property = gst_flac_enc_get_property;
  gobject_class->finalize = gst_flac_enc_finalize;

  base_class->start = GST_DEBUG_FUNCPTR (gst_flac_enc_start);
  base_class->stop = GST_DEBUG_FUNCPTR (gst_flac_enc_stop);
  base_class->set_format = GST_DEBUG_FUNCPTR (gst_flac_enc_set_format);
  base_class->handle_frame = GST_DEBUG_FUNCPTR (gst_flac_enc_handle_frame);
  base_class->getcaps = GST_DEBUG_FUNCPTR (gst_flac_enc_getcaps);
  base_class->event = GST_DEBUG_FUNCPTR (gst_flac_enc_sink_event);

  g_object_class_install_property (G_OBJECT_CLASS (klass), PROP_QUALITY,
      g_param_spec_enum ("quality",
          "Quality",
          "Speed versus compression tradeoff",
          GST_TYPE_FLAC_ENC_QUALITY, DEFAULT_QUALITY,
          G_PARAM_READWRITE | G_PARAM_CONSTRUCT | G_PARAM_STATIC_STRINGS));
  g_object_class_install_property (G_OBJECT_CLASS (klass),
      PROP_STREAMABLE_SUBSET, g_param_spec_boolean ("streamable-subset",
          "Streamable subset",
          "true to limit encoder to generating a Subset stream, else false",
          TRUE,
          G_PARAM_READWRITE | G_PARAM_CONSTRUCT | G_PARAM_STATIC_STRINGS));
  g_object_class_install_property (G_OBJECT_CLASS (klass), PROP_MID_SIDE_STEREO,
      g_param_spec_boolean ("mid-side-stereo", "Do mid side stereo",
          "Do mid side stereo (only for stereo input)",
          flacenc_params[DEFAULT_QUALITY].mid_side,
          G_PARAM_READWRITE | G_PARAM_CONSTRUCT | G_PARAM_STATIC_STRINGS));
  g_object_class_install_property (G_OBJECT_CLASS (klass),
      PROP_LOOSE_MID_SIDE_STEREO, g_param_spec_boolean ("loose-mid-side-stereo",
          "Loose mid side stereo", "Loose mid side stereo",
          flacenc_params[DEFAULT_QUALITY].loose_mid_side,
          G_PARAM_READWRITE | G_PARAM_CONSTRUCT | G_PARAM_STATIC_STRINGS));
  g_object_class_install_property (G_OBJECT_CLASS (klass), PROP_BLOCKSIZE,
      g_param_spec_uint ("blocksize", "Blocksize", "Blocksize in samples",
          FLAC__MIN_BLOCK_SIZE, FLAC__MAX_BLOCK_SIZE,
          flacenc_params[DEFAULT_QUALITY].blocksize,
          G_PARAM_READWRITE | G_PARAM_CONSTRUCT | G_PARAM_STATIC_STRINGS));
  g_object_class_install_property (G_OBJECT_CLASS (klass), PROP_MAX_LPC_ORDER,
      g_param_spec_uint ("max-lpc-order", "Max LPC order",
          "Max LPC order; 0 => use only fixed predictors", 0,
          FLAC__MAX_LPC_ORDER, flacenc_params[DEFAULT_QUALITY].max_lpc_order,
          G_PARAM_READWRITE | G_PARAM_CONSTRUCT | G_PARAM_STATIC_STRINGS));
  g_object_class_install_property (G_OBJECT_CLASS (klass),
      PROP_QLP_COEFF_PRECISION, g_param_spec_uint ("qlp-coeff-precision",
          "QLP coefficients precision",
          "Precision in bits of quantized linear-predictor coefficients; 0 = automatic",
          0, 32, flacenc_params[DEFAULT_QUALITY].qlp_coeff_precision,
          G_PARAM_READWRITE | G_PARAM_CONSTRUCT | G_PARAM_STATIC_STRINGS));
  g_object_class_install_property (G_OBJECT_CLASS (klass),
      PROP_QLP_COEFF_PREC_SEARCH, g_param_spec_boolean ("qlp-coeff-prec-search",
          "Do QLP coefficients precision search",
          "false = use qlp_coeff_precision, "
          "true = search around qlp_coeff_precision, take best",
          flacenc_params[DEFAULT_QUALITY].qlp_coeff_prec_search,
          G_PARAM_READWRITE | G_PARAM_CONSTRUCT | G_PARAM_STATIC_STRINGS));
  g_object_class_install_property (G_OBJECT_CLASS (klass), PROP_ESCAPE_CODING,
      g_param_spec_boolean ("escape-coding", "Do Escape coding",
          "search for escape codes in the entropy coding stage "
          "for slightly better compression",
          flacenc_params[DEFAULT_QUALITY].escape_coding,
          G_PARAM_READWRITE | G_PARAM_CONSTRUCT | G_PARAM_STATIC_STRINGS));
  g_object_class_install_property (G_OBJECT_CLASS (klass),
      PROP_EXHAUSTIVE_MODEL_SEARCH,
      g_param_spec_boolean ("exhaustive-model-search",
          "Do exhaustive model search",
          "do exhaustive search of LP coefficient quantization (expensive!)",
          flacenc_params[DEFAULT_QUALITY].exhaustive_model_search,
          G_PARAM_READWRITE | G_PARAM_CONSTRUCT | G_PARAM_STATIC_STRINGS));
  g_object_class_install_property (G_OBJECT_CLASS (klass),
      PROP_MIN_RESIDUAL_PARTITION_ORDER,
      g_param_spec_uint ("min-residual-partition-order",
          "Min residual partition order",
          "Min residual partition order (above 4 doesn't usually help much)", 0,
          16, flacenc_params[DEFAULT_QUALITY].min_residual_partition_order,
          G_PARAM_READWRITE | G_PARAM_CONSTRUCT | G_PARAM_STATIC_STRINGS));
  g_object_class_install_property (G_OBJECT_CLASS (klass),
      PROP_MAX_RESIDUAL_PARTITION_ORDER,
      g_param_spec_uint ("max-residual-partition-order",
          "Max residual partition order",
          "Max residual partition order (above 4 doesn't usually help much)", 0,
          16, flacenc_params[DEFAULT_QUALITY].max_residual_partition_order,
          G_PARAM_READWRITE | G_PARAM_CONSTRUCT | G_PARAM_STATIC_STRINGS));
  g_object_class_install_property (G_OBJECT_CLASS (klass),
      PROP_RICE_PARAMETER_SEARCH_DIST,
      g_param_spec_uint ("rice-parameter-search-dist",
          "rice_parameter_search_dist",
          "0 = try only calc'd parameter k; else try all [k-dist..k+dist] "
          "parameters, use best", 0, FLAC__MAX_RICE_PARTITION_ORDER,
          flacenc_params[DEFAULT_QUALITY].rice_parameter_search_dist,
          G_PARAM_READWRITE | G_PARAM_CONSTRUCT | G_PARAM_STATIC_STRINGS));

  /**
   * GstFlacEnc:padding
   *
   * Write a PADDING block with this length in bytes
   *
   * Since: 0.10.16
   **/
  g_object_class_install_property (G_OBJECT_CLASS (klass),
      PROP_PADDING,
      g_param_spec_uint ("padding",
          "Padding",
          "Write a PADDING block with this length in bytes", 0, G_MAXUINT,
          DEFAULT_PADDING,
          G_PARAM_READWRITE | G_PARAM_CONSTRUCT | G_PARAM_STATIC_STRINGS));

  /**
   * GstFlacEnc:seekpoints
   *
   * Write a SEEKTABLE block with a specific number of seekpoints
   * or with a specific interval spacing.
   *
   * Since: 0.10.18
   **/
  g_object_class_install_property (G_OBJECT_CLASS (klass),
      PROP_SEEKPOINTS,
      g_param_spec_int ("seekpoints",
          "Seekpoints",
          "Add SEEKTABLE metadata (if > 0, number of entries, if < 0, interval in sec)",
          -G_MAXINT, G_MAXINT,
          DEFAULT_SEEKPOINTS,
          G_PARAM_READWRITE | G_PARAM_CONSTRUCT | G_PARAM_STATIC_STRINGS));
<<<<<<< HEAD

  gstelement_class->change_state = gst_flac_enc_change_state;

  gst_element_class_add_pad_template (gstelement_class,
      gst_static_pad_template_get (&src_factory));
  gst_element_class_add_pad_template (gstelement_class,
      gst_static_pad_template_get (&sink_factory));

  gst_element_class_set_details_simple (gstelement_class, "FLAC audio encoder",
      "Codec/Encoder/Audio",
      "Encodes audio with the FLAC lossless audio encoder",
      "Wim Taymans <wim.taymans@chello.be>");
=======
>>>>>>> e8bcd41d
}

static void
gst_flac_enc_init (GstFlacEnc * flacenc)
{
  GstAudioEncoder *enc = GST_AUDIO_ENCODER (flacenc);

  flacenc->encoder = FLAC__stream_encoder_new ();
  gst_flac_enc_update_quality (flacenc, DEFAULT_QUALITY);

  /* arrange granulepos marking (and required perfect ts) */
  gst_audio_encoder_set_mark_granule (enc, TRUE);
  gst_audio_encoder_set_perfect_timestamp (enc, TRUE);
}

static void
gst_flac_enc_finalize (GObject * object)
{
  GstFlacEnc *flacenc = GST_FLAC_ENC (object);

  FLAC__stream_encoder_delete (flacenc->encoder);

  G_OBJECT_CLASS (parent_class)->finalize (object);
}

static gboolean
gst_flac_enc_start (GstAudioEncoder * enc)
{
  GstFlacEnc *flacenc = GST_FLAC_ENC (enc);

  GST_DEBUG_OBJECT (enc, "start");
  flacenc->stopped = TRUE;
  flacenc->got_headers = FALSE;
  flacenc->last_flow = GST_FLOW_OK;
  flacenc->offset = 0;
  flacenc->channels = 0;
  flacenc->depth = 0;
  flacenc->sample_rate = 0;
  flacenc->eos = FALSE;
  flacenc->tags = gst_tag_list_new ();

  return TRUE;
}

static gboolean
gst_flac_enc_stop (GstAudioEncoder * enc)
{
  GstFlacEnc *flacenc = GST_FLAC_ENC (enc);

  GST_DEBUG_OBJECT (enc, "stop");
  gst_tag_list_free (flacenc->tags);
  flacenc->tags = NULL;
  if (FLAC__stream_encoder_get_state (flacenc->encoder) !=
      FLAC__STREAM_ENCODER_UNINITIALIZED) {
    flacenc->stopped = TRUE;
    FLAC__stream_encoder_finish (flacenc->encoder);
  }
  if (flacenc->meta) {
    FLAC__metadata_object_delete (flacenc->meta[0]);

    if (flacenc->meta[1])
      FLAC__metadata_object_delete (flacenc->meta[1]);

    if (flacenc->meta[2])
      FLAC__metadata_object_delete (flacenc->meta[2]);

    g_free (flacenc->meta);
    flacenc->meta = NULL;
  }
  g_list_foreach (flacenc->headers, (GFunc) gst_mini_object_unref, NULL);
  g_list_free (flacenc->headers);
  flacenc->headers = NULL;

  return TRUE;
}

static void
add_one_tag (const GstTagList * list, const gchar * tag, gpointer user_data)
{
  GList *comments;
  GList *it;
  GstFlacEnc *flacenc = GST_FLAC_ENC (user_data);

  /* IMAGE and PREVIEW_IMAGE tags are already written
   * differently, no need to store them inside the
   * vorbiscomments too */
  if (strcmp (tag, GST_TAG_IMAGE) == 0
      || strcmp (tag, GST_TAG_PREVIEW_IMAGE) == 0)
    return;

  comments = gst_tag_to_vorbis_comments (list, tag);
  for (it = comments; it != NULL; it = it->next) {
    FLAC__StreamMetadata_VorbisComment_Entry commment_entry;

    commment_entry.length = strlen (it->data);
    commment_entry.entry = it->data;
    FLAC__metadata_object_vorbiscomment_insert_comment (flacenc->meta[0],
        flacenc->meta[0]->data.vorbis_comment.num_comments,
        commment_entry, TRUE);
    g_free (it->data);
  }
  g_list_free (comments);
}

static void
gst_flac_enc_set_metadata (GstFlacEnc * flacenc, guint64 total_samples)
{
  const GstTagList *user_tags;
  GstTagList *copy;
  gint entries = 1;
  gint n_images, n_preview_images;

  g_return_if_fail (flacenc != NULL);
  user_tags = gst_tag_setter_get_tag_list (GST_TAG_SETTER (flacenc));
  if ((flacenc->tags == NULL) && (user_tags == NULL)) {
    return;
  }
  copy = gst_tag_list_merge (user_tags, flacenc->tags,
      gst_tag_setter_get_tag_merge_mode (GST_TAG_SETTER (flacenc)));
  n_images = gst_tag_list_get_tag_size (copy, GST_TAG_IMAGE);
  n_preview_images = gst_tag_list_get_tag_size (copy, GST_TAG_PREVIEW_IMAGE);

  flacenc->meta =
      g_new0 (FLAC__StreamMetadata *, 3 + n_images + n_preview_images);

  flacenc->meta[0] =
      FLAC__metadata_object_new (FLAC__METADATA_TYPE_VORBIS_COMMENT);
  gst_tag_list_foreach (copy, add_one_tag, flacenc);

  if (n_images + n_preview_images > 0) {
    GstBuffer *buffer;
    GstCaps *caps;
    GstStructure *structure;
    GstTagImageType image_type = GST_TAG_IMAGE_TYPE_NONE;
    gint i;
    guint8 *data;
    gsize size;

    for (i = 0; i < n_images + n_preview_images; i++) {
      if (i < n_images) {
        if (!gst_tag_list_get_buffer_index (copy, GST_TAG_IMAGE, i, &buffer))
          continue;
      } else {
        if (!gst_tag_list_get_buffer_index (copy, GST_TAG_PREVIEW_IMAGE,
                i - n_images, &buffer))
          continue;
      }

      flacenc->meta[entries] =
          FLAC__metadata_object_new (FLAC__METADATA_TYPE_PICTURE);

      caps = gst_buffer_get_caps (buffer);
      structure = gst_caps_get_structure (caps, 0);

      gst_structure_get (structure, "image-type", GST_TYPE_TAG_IMAGE_TYPE,
          &image_type, NULL);
      /* Convert to ID3v2 APIC image type */
      if (image_type == GST_TAG_IMAGE_TYPE_NONE)
        image_type = (i < n_images) ? 0x00 : 0x01;
      else
        image_type = image_type + 2;

      data = gst_buffer_map (buffer, &size, NULL, GST_MAP_READ);
      FLAC__metadata_object_picture_set_data (flacenc->meta[entries],
          data, size, TRUE);
      gst_buffer_unmap (buffer, data, size);

      /* FIXME: There's no way to set the picture type in libFLAC */
      flacenc->meta[entries]->data.picture.type = image_type;
      FLAC__metadata_object_picture_set_mime_type (flacenc->meta[entries],
          (char *) gst_structure_get_name (structure), TRUE);

      gst_caps_unref (caps);
      gst_buffer_unref (buffer);
      entries++;
    }
  }

  if (flacenc->seekpoints && total_samples != GST_CLOCK_TIME_NONE) {
    gboolean res;
    guint samples;

    flacenc->meta[entries] =
        FLAC__metadata_object_new (FLAC__METADATA_TYPE_SEEKTABLE);
    if (flacenc->seekpoints > 0) {
      res =
          FLAC__metadata_object_seektable_template_append_spaced_points
          (flacenc->meta[entries], flacenc->seekpoints, total_samples);
    } else {
      samples = -flacenc->seekpoints * flacenc->sample_rate;
      res =
          FLAC__metadata_object_seektable_template_append_spaced_points_by_samples
          (flacenc->meta[entries], samples, total_samples);
    }
    if (!res) {
      GST_DEBUG_OBJECT (flacenc, "adding seekpoint template %d failed",
          flacenc->seekpoints);
      FLAC__metadata_object_delete (flacenc->meta[1]);
      flacenc->meta[entries] = NULL;
    } else {
      entries++;
    }
  } else if (flacenc->seekpoints && total_samples == GST_CLOCK_TIME_NONE) {
    GST_WARNING_OBJECT (flacenc, "total time unknown; can not add seekpoints");
  }

  if (flacenc->padding > 0) {
    flacenc->meta[entries] =
        FLAC__metadata_object_new (FLAC__METADATA_TYPE_PADDING);
    flacenc->meta[entries]->length = flacenc->padding;
    entries++;
  }

  if (FLAC__stream_encoder_set_metadata (flacenc->encoder,
          flacenc->meta, entries) != true)
    g_warning ("Dude, i'm already initialized!");

  gst_tag_list_free (copy);
}

static void
gst_flac_enc_caps_append_structure_with_widths (GstCaps * caps,
    GstStructure * s)
{
  GstStructure *tmp;
  GValue list = { 0, };
  GValue depth = { 0, };


  tmp = gst_structure_copy (s);
  gst_structure_set (tmp, "width", G_TYPE_INT, 8, "depth", G_TYPE_INT, 8, NULL);
  gst_caps_append_structure (caps, tmp);

  tmp = gst_structure_copy (s);

  g_value_init (&depth, G_TYPE_INT);
  g_value_init (&list, GST_TYPE_LIST);
  g_value_set_int (&depth, 12);
  gst_value_list_append_value (&list, &depth);
  g_value_set_int (&depth, 16);
  gst_value_list_append_value (&list, &depth);

  gst_structure_set (tmp, "width", G_TYPE_INT, 16, NULL);
  gst_structure_set_value (tmp, "depth", &list);
  gst_caps_append_structure (caps, tmp);

  g_value_reset (&list);

  tmp = s;

  g_value_set_int (&depth, 20);
  gst_value_list_append_value (&list, &depth);
  g_value_set_int (&depth, 24);
  gst_value_list_append_value (&list, &depth);

  gst_structure_set (tmp, "width", G_TYPE_INT, 32, NULL);
  gst_structure_set_value (tmp, "depth", &list);
  gst_caps_append_structure (caps, tmp);

  g_value_unset (&list);
  g_value_unset (&depth);
}

static GstCaps *
gst_flac_enc_getcaps (GstAudioEncoder * enc)
{
  GstCaps *ret = NULL, *caps = NULL;
  GstPad *pad;

  pad = GST_AUDIO_ENCODER_SINK_PAD (enc);

  GST_OBJECT_LOCK (pad);

  if (GST_PAD_CAPS (pad)) {
    ret = gst_caps_ref (GST_PAD_CAPS (pad));
  } else {
    gint i, c;

    ret = gst_caps_new_empty ();

    gst_flac_enc_caps_append_structure_with_widths (ret,
        gst_structure_new ("audio/x-raw-int",
            "endianness", G_TYPE_INT, G_BYTE_ORDER,
            "signed", G_TYPE_BOOLEAN, TRUE,
            "rate", GST_TYPE_INT_RANGE, 1, 655350,
            "channels", GST_TYPE_INT_RANGE, 1, 2, NULL));

    for (i = 3; i <= 8; i++) {
      GValue positions = { 0, };
      GValue pos = { 0, };
      GstStructure *s;

      g_value_init (&positions, GST_TYPE_ARRAY);
      g_value_init (&pos, GST_TYPE_AUDIO_CHANNEL_POSITION);

      for (c = 0; c < i; c++) {
        g_value_set_enum (&pos, channel_positions[i - 1][c]);
        gst_value_array_append_value (&positions, &pos);
      }
      g_value_unset (&pos);

      s = gst_structure_new ("audio/x-raw-int",
          "endianness", G_TYPE_INT, G_BYTE_ORDER,
          "signed", G_TYPE_BOOLEAN, TRUE,
          "rate", GST_TYPE_INT_RANGE, 1, 655350,
          "channels", G_TYPE_INT, i, NULL);
      gst_structure_set_value (s, "channel-positions", &positions);
      g_value_unset (&positions);

      gst_flac_enc_caps_append_structure_with_widths (ret, s);
    }
  }

  GST_OBJECT_UNLOCK (pad);

  GST_DEBUG_OBJECT (pad, "Return caps %" GST_PTR_FORMAT, ret);

  caps = gst_audio_encoder_proxy_getcaps (enc, ret);
  gst_caps_unref (ret);

  return caps;
}

static guint64
gst_flac_enc_query_peer_total_samples (GstFlacEnc * flacenc, GstPad * pad)
{
  GstFormat fmt = GST_FORMAT_DEFAULT;
  gint64 duration;

  GST_DEBUG_OBJECT (flacenc, "querying peer for DEFAULT format duration");
  if (gst_pad_query_peer_duration (pad, &fmt, &duration)
      && fmt == GST_FORMAT_DEFAULT && duration != GST_CLOCK_TIME_NONE)
    goto done;

  fmt = GST_FORMAT_TIME;
  GST_DEBUG_OBJECT (flacenc, "querying peer for TIME format duration");

  if (gst_pad_query_peer_duration (pad, &fmt, &duration) &&
      fmt == GST_FORMAT_TIME && duration != GST_CLOCK_TIME_NONE) {
    GST_DEBUG_OBJECT (flacenc, "peer reported duration %" GST_TIME_FORMAT,
        GST_TIME_ARGS (duration));
    duration = GST_CLOCK_TIME_TO_FRAMES (duration, flacenc->sample_rate);

    goto done;
  }

  GST_DEBUG_OBJECT (flacenc, "Upstream reported no total samples");
  return GST_CLOCK_TIME_NONE;

done:
  GST_DEBUG_OBJECT (flacenc,
      "Upstream reported %" G_GUINT64_FORMAT " total samples", duration);

  return duration;
}

static gboolean
gst_flac_enc_set_format (GstAudioEncoder * enc, GstAudioInfo * info)
{
  GstFlacEnc *flacenc;
  guint64 total_samples = GST_CLOCK_TIME_NONE;
  FLAC__StreamEncoderInitStatus init_status;
  GstCaps *caps;

  flacenc = GST_FLAC_ENC (enc);

  /* if configured again, means something changed, can't handle that */
  if (FLAC__stream_encoder_get_state (flacenc->encoder) !=
      FLAC__STREAM_ENCODER_UNINITIALIZED)
    goto encoder_already_initialized;

  flacenc->channels = GST_AUDIO_INFO_CHANNELS (info);
  flacenc->width = GST_AUDIO_INFO_WIDTH (info);
  flacenc->depth = GST_AUDIO_INFO_DEPTH (info);
  flacenc->sample_rate = GST_AUDIO_INFO_RATE (info);

  caps = gst_caps_new_simple ("audio/x-flac",
      "channels", G_TYPE_INT, flacenc->channels,
      "rate", G_TYPE_INT, flacenc->sample_rate, NULL);

  if (!gst_pad_set_caps (GST_AUDIO_ENCODER_SRC_PAD (enc), caps))
    goto setting_src_caps_failed;

  gst_caps_unref (caps);

  total_samples = gst_flac_enc_query_peer_total_samples (flacenc,
      GST_AUDIO_ENCODER_SINK_PAD (enc));

  FLAC__stream_encoder_set_bits_per_sample (flacenc->encoder, flacenc->depth);
  FLAC__stream_encoder_set_sample_rate (flacenc->encoder, flacenc->sample_rate);
  FLAC__stream_encoder_set_channels (flacenc->encoder, flacenc->channels);

  if (total_samples != GST_CLOCK_TIME_NONE)
    FLAC__stream_encoder_set_total_samples_estimate (flacenc->encoder,
        MIN (total_samples, G_GUINT64_CONSTANT (0x0FFFFFFFFF)));

  gst_flac_enc_set_metadata (flacenc, total_samples);

  /* callbacks clear to go now;
   * write callbacks receives headers during init */
  flacenc->stopped = FALSE;

  init_status = FLAC__stream_encoder_init_stream (flacenc->encoder,
      gst_flac_enc_write_callback, gst_flac_enc_seek_callback,
      gst_flac_enc_tell_callback, NULL, flacenc);
  if (init_status != FLAC__STREAM_ENCODER_INIT_STATUS_OK)
    goto failed_to_initialize;

  /* no special feedback to base class; should provide all available samples */

  return TRUE;

encoder_already_initialized:
  {
    g_warning ("flac already initialized -- fixme allow this");
    gst_object_unref (flacenc);
    return FALSE;
  }
setting_src_caps_failed:
  {
    GST_DEBUG_OBJECT (flacenc,
        "Couldn't set caps on source pad: %" GST_PTR_FORMAT, caps);
    gst_caps_unref (caps);
    gst_object_unref (flacenc);
    return FALSE;
  }
failed_to_initialize:
  {
    GST_ELEMENT_ERROR (flacenc, LIBRARY, INIT, (NULL),
        ("could not initialize encoder (wrong parameters?)"));
    gst_object_unref (flacenc);
    return FALSE;
  }
}

static gboolean
gst_flac_enc_update_quality (GstFlacEnc * flacenc, gint quality)
{
  flacenc->quality = quality;

#define DO_UPDATE(name, val, str)                                               \
  G_STMT_START {                                                                \
    if (FLAC__stream_encoder_get_##name (flacenc->encoder) !=                   \
        flacenc_params[quality].val) {                                          \
      FLAC__stream_encoder_set_##name (flacenc->encoder,                        \
          flacenc_params[quality].val);                                         \
      g_object_notify (G_OBJECT (flacenc), str);                                \
    }                                                                           \
  } G_STMT_END

  g_object_freeze_notify (G_OBJECT (flacenc));

  if (flacenc->channels == 2 || flacenc->channels == 0) {
    DO_UPDATE (do_mid_side_stereo, mid_side, "mid_side_stereo");
    DO_UPDATE (loose_mid_side_stereo, loose_mid_side, "loose_mid_side");
  }

  DO_UPDATE (blocksize, blocksize, "blocksize");
  DO_UPDATE (max_lpc_order, max_lpc_order, "max_lpc_order");
  DO_UPDATE (qlp_coeff_precision, qlp_coeff_precision, "qlp_coeff_precision");
  DO_UPDATE (do_qlp_coeff_prec_search, qlp_coeff_prec_search,
      "qlp_coeff_prec_search");
  DO_UPDATE (do_escape_coding, escape_coding, "escape_coding");
  DO_UPDATE (do_exhaustive_model_search, exhaustive_model_search,
      "exhaustive_model_search");
  DO_UPDATE (min_residual_partition_order, min_residual_partition_order,
      "min_residual_partition_order");
  DO_UPDATE (max_residual_partition_order, max_residual_partition_order,
      "max_residual_partition_order");
  DO_UPDATE (rice_parameter_search_dist, rice_parameter_search_dist,
      "rice_parameter_search_dist");

#undef DO_UPDATE

  g_object_thaw_notify (G_OBJECT (flacenc));

  return TRUE;
}

static FLAC__StreamEncoderSeekStatus
gst_flac_enc_seek_callback (const FLAC__StreamEncoder * encoder,
    FLAC__uint64 absolute_byte_offset, void *client_data)
{
  GstFlacEnc *flacenc;
  GstEvent *event;
  GstPad *peerpad;

  flacenc = GST_FLAC_ENC (client_data);

  if (flacenc->stopped)
    return FLAC__STREAM_ENCODER_SEEK_STATUS_OK;

  event = gst_event_new_new_segment (TRUE, 1.0, GST_FORMAT_BYTES,
      absolute_byte_offset, GST_BUFFER_OFFSET_NONE, 0);

  if ((peerpad = gst_pad_get_peer (GST_AUDIO_ENCODER_SRC_PAD (flacenc)))) {
    gboolean ret = gst_pad_send_event (peerpad, event);

    gst_object_unref (peerpad);

    if (ret) {
      GST_DEBUG ("Seek to %" G_GUINT64_FORMAT " %s",
          (guint64) absolute_byte_offset, "succeeded");
    } else {
      GST_DEBUG ("Seek to %" G_GUINT64_FORMAT " %s",
          (guint64) absolute_byte_offset, "failed");
      return FLAC__STREAM_ENCODER_SEEK_STATUS_UNSUPPORTED;
    }
  } else {
    GST_DEBUG ("Seek to %" G_GUINT64_FORMAT " failed (no peer pad)",
        (guint64) absolute_byte_offset);
  }

  flacenc->offset = absolute_byte_offset;
  return FLAC__STREAM_ENCODER_SEEK_STATUS_OK;
}

static void
notgst_value_array_append_buffer (GValue * array_val, GstBuffer * buf)
{
  GValue value = { 0, };

  g_value_init (&value, GST_TYPE_BUFFER);
  /* copy buffer to avoid problems with circular refcounts */
  buf = gst_buffer_copy (buf);
  /* again, for good measure */
  GST_BUFFER_FLAG_SET (buf, GST_BUFFER_FLAG_IN_CAPS);
  gst_value_set_buffer (&value, buf);
  gst_buffer_unref (buf);
  gst_value_array_append_value (array_val, &value);
  g_value_unset (&value);
}

#define HDR_TYPE_STREAMINFO     0
#define HDR_TYPE_VORBISCOMMENT  4

static GstFlowReturn
gst_flac_enc_process_stream_headers (GstFlacEnc * enc)
{
  GstBuffer *vorbiscomment = NULL;
  GstBuffer *streaminfo = NULL;
  GstBuffer *marker = NULL;
  GValue array = { 0, };
  GstCaps *caps;
  GList *l;
  GstFlowReturn ret = GST_FLOW_OK;

  caps = gst_caps_new_simple ("audio/x-flac",
      "channels", G_TYPE_INT, enc->channels,
      "rate", G_TYPE_INT, enc->sample_rate, NULL);

  for (l = enc->headers; l != NULL; l = l->next) {
    GstBuffer *buf;
    guint8 *data;
    gsize size;

    /* mark buffers so oggmux will ignore them if it already muxed the
     * header buffers from the streamheaders field in the caps */
    l->data = gst_buffer_make_writable (GST_BUFFER_CAST (l->data));

    buf = GST_BUFFER_CAST (l->data);
    GST_BUFFER_FLAG_SET (buf, GST_BUFFER_FLAG_IN_CAPS);

    data = gst_buffer_map (buf, &size, NULL, GST_MAP_READ);

    /* find initial 4-byte marker which we need to skip later on */
    if (size == 4 && memcmp (data, "fLaC", 4) == 0) {
      marker = buf;
    } else if (size > 1 && (data[0] & 0x7f) == HDR_TYPE_STREAMINFO) {
      streaminfo = buf;
    } else if (size > 1 && (data[0] & 0x7f) == HDR_TYPE_VORBISCOMMENT) {
      vorbiscomment = buf;
    }

    gst_buffer_unmap (buf, data, size);
  }

  if (marker == NULL || streaminfo == NULL || vorbiscomment == NULL) {
    GST_WARNING_OBJECT (enc, "missing header %p %p %p, muxing into container "
        "formats may be broken", marker, streaminfo, vorbiscomment);
    goto push_headers;
  }

  g_value_init (&array, GST_TYPE_ARRAY);

  /* add marker including STREAMINFO header */
  {
    GstBuffer *buf;
    guint16 num;
    guint8 *bdata;
    gsize bsize, slen;

    /* minus one for the marker that is merged with streaminfo here */
    num = g_list_length (enc->headers) - 1;

    slen = gst_buffer_get_size (streaminfo);
    buf = gst_buffer_new_and_alloc (13 + slen);

    bdata = gst_buffer_map (buf, &bsize, NULL, GST_MAP_WRITE);
    bdata[0] = 0x7f;
    memcpy (bdata + 1, "FLAC", 4);
    bdata[5] = 0x01;            /* mapping version major */
    bdata[6] = 0x00;            /* mapping version minor */
    bdata[7] = (num & 0xFF00) >> 8;
    bdata[8] = (num & 0x00FF) >> 0;
    memcpy (bdata + 9, "fLaC", 4);
    gst_buffer_extract (streaminfo, 0, bdata + 13, slen);
    gst_buffer_unmap (buf, bdata, bsize);

    notgst_value_array_append_buffer (&array, buf);
    gst_buffer_unref (buf);
  }

  /* add VORBISCOMMENT header */
  notgst_value_array_append_buffer (&array, vorbiscomment);

  /* add other headers, if there are any */
  for (l = enc->headers; l != NULL; l = l->next) {
    GstBuffer *buf = GST_BUFFER_CAST (l->data);

    if (buf != marker && buf != streaminfo && buf != vorbiscomment) {
      notgst_value_array_append_buffer (&array, buf);
    }
  }

  gst_structure_set_value (gst_caps_get_structure (caps, 0),
      "streamheader", &array);
  g_value_unset (&array);

push_headers:

  /* push header buffers; update caps, so when we push the first buffer the
   * negotiated caps will change to caps that include the streamheader field */
  for (l = enc->headers; l != NULL; l = l->next) {
    GstBuffer *buf;

    buf = GST_BUFFER (l->data);
    gst_buffer_set_caps (buf, caps);
    GST_LOG_OBJECT (enc, "Pushing header buffer, size %u bytes",
        gst_buffer_get_size (buf));
#if 0
    GST_MEMDUMP_OBJECT (enc, "header buffer", GST_BUFFER_DATA (buf),
        GST_BUFFER_SIZE (buf));
<<<<<<< HEAD
#endif
    (void) gst_pad_push (enc->srcpad, buf);
=======
    ret = gst_pad_push (GST_AUDIO_ENCODER_SRC_PAD (enc), buf);
>>>>>>> e8bcd41d
    l->data = NULL;
  }
  g_list_free (enc->headers);
  enc->headers = NULL;

  gst_caps_unref (caps);

  return ret;
}

static FLAC__StreamEncoderWriteStatus
gst_flac_enc_write_callback (const FLAC__StreamEncoder * encoder,
    const FLAC__byte buffer[], size_t bytes,
    unsigned samples, unsigned current_frame, void *client_data)
{
  GstFlowReturn ret = GST_FLOW_OK;
  GstFlacEnc *flacenc;
  GstBuffer *outbuf;

  flacenc = GST_FLAC_ENC (client_data);

  if (flacenc->stopped)
    return FLAC__STREAM_ENCODER_WRITE_STATUS_OK;

  outbuf = gst_buffer_new_and_alloc (bytes);
  gst_buffer_fill (outbuf, 0, buffer, bytes);

  /* we assume libflac passes us stuff neatly framed */
  if (!flacenc->got_headers) {
    if (samples == 0) {
      GST_DEBUG_OBJECT (flacenc, "Got header, queueing (%u bytes)",
          (guint) bytes);
      flacenc->headers = g_list_append (flacenc->headers, outbuf);
      /* note: it's important that we increase our byte offset */
      goto out;
    } else {
      GST_INFO_OBJECT (flacenc, "Non-header packet, we have all headers now");
      ret = gst_flac_enc_process_stream_headers (flacenc);
      flacenc->got_headers = TRUE;
    }
  } else if (flacenc->got_headers && samples == 0) {
    /* header fixup, push downstream directly */
    GST_DEBUG_OBJECT (flacenc, "Fixing up headers at pos=%" G_GUINT64_FORMAT
        ", size=%u", flacenc->offset, (guint) bytes);
#if 0
    GST_MEMDUMP_OBJECT (flacenc, "Presumed header fragment",
        GST_BUFFER_DATA (outbuf), GST_BUFFER_SIZE (outbuf));
<<<<<<< HEAD
#endif
=======
    gst_buffer_set_caps (outbuf,
        GST_PAD_CAPS (GST_AUDIO_ENCODER_SRC_PAD (flacenc)));
    ret = gst_pad_push (GST_AUDIO_ENCODER_SRC_PAD (flacenc), outbuf);
>>>>>>> e8bcd41d
  } else {
    /* regular frame data, pass to base class */
    GST_LOG ("Pushing buffer: ts=%" GST_TIME_FORMAT ", samples=%u, size=%u, "
        "pos=%" G_GUINT64_FORMAT, GST_TIME_ARGS (GST_BUFFER_TIMESTAMP (outbuf)),
        samples, (guint) bytes, flacenc->offset);
    ret = gst_audio_encoder_finish_frame (GST_AUDIO_ENCODER (flacenc),
        outbuf, samples);
  }

  if (ret != GST_FLOW_OK)
    GST_DEBUG_OBJECT (flacenc, "flow: %s", gst_flow_get_name (ret));

  flacenc->last_flow = ret;

out:
  flacenc->offset += bytes;

  if (ret != GST_FLOW_OK)
    return FLAC__STREAM_ENCODER_WRITE_STATUS_FATAL_ERROR;

  return FLAC__STREAM_ENCODER_WRITE_STATUS_OK;
}

static FLAC__StreamEncoderTellStatus
gst_flac_enc_tell_callback (const FLAC__StreamEncoder * encoder,
    FLAC__uint64 * absolute_byte_offset, void *client_data)
{
  GstFlacEnc *flacenc = GST_FLAC_ENC (client_data);

  *absolute_byte_offset = flacenc->offset;

  return FLAC__STREAM_ENCODER_TELL_STATUS_OK;
}

static gboolean
gst_flac_enc_sink_event (GstAudioEncoder * enc, GstEvent * event)
{
  GstFlacEnc *flacenc;
  GstTagList *taglist;
  gboolean ret = FALSE;

  flacenc = GST_FLAC_ENC (enc);

  GST_DEBUG ("Received %s event on sinkpad", GST_EVENT_TYPE_NAME (event));

  switch (GST_EVENT_TYPE (event)) {
    case GST_EVENT_NEWSEGMENT:{
      GstFormat format;
      gint64 start, stream_time;

      if (flacenc->offset == 0) {
        gst_event_parse_new_segment (event, NULL, NULL, &format, &start, NULL,
            &stream_time);
      } else {
        start = -1;
        stream_time = -1;
      }

      if (start > 0) {
        if (flacenc->offset > 0)
          GST_DEBUG ("Not handling mid-stream newsegment event");
        else
          GST_DEBUG ("Not handling newsegment event with non-zero start");
      } else {
        GstEvent *e = gst_event_new_new_segment (FALSE, 1.0, GST_FORMAT_BYTES,
            0, -1, 0);

        ret = gst_pad_push_event (GST_AUDIO_ENCODER_SRC_PAD (enc), e);
      }

      if (stream_time > 0) {
        GST_DEBUG ("Not handling non-zero stream time");
      }

      /* don't push it downstream, we'll generate our own via seek to 0 */
      gst_event_unref (event);
      ret = TRUE;
      break;
    }
    case GST_EVENT_EOS:
      flacenc->eos = TRUE;
      break;
    case GST_EVENT_TAG:
      if (flacenc->tags) {
        gst_event_parse_tag (event, &taglist);
        gst_tag_list_insert (flacenc->tags, taglist,
            gst_tag_setter_get_tag_merge_mode (GST_TAG_SETTER (flacenc)));
      } else {
        g_assert_not_reached ();
      }
      break;
    default:
      break;
  }

  return ret;
}

static GstFlowReturn
gst_flac_enc_handle_frame (GstAudioEncoder * enc, GstBuffer * buffer)
{
  GstFlacEnc *flacenc;
  FLAC__int32 *data;
  gsize bsize;
  gint samples, width;
  gulong i;
  FLAC__bool res;
  gpointer bdata;

  flacenc = GST_FLAC_ENC (enc);

  /* base class ensures configuration */
  g_return_val_if_fail (flacenc->depth != 0, GST_FLOW_NOT_NEGOTIATED);

  width = flacenc->width;

  if (G_UNLIKELY (!buffer)) {
    if (flacenc->eos) {
      FLAC__stream_encoder_finish (flacenc->encoder);
    } else {
      /* can't handle intermittent draining/resyncing */
      GST_ELEMENT_WARNING (flacenc, STREAM, FORMAT, (NULL),
          ("Stream discontinuity detected. "
              "The output may have wrong timestamps, "
              "consider using audiorate to handle discontinuities"));
    }
    return flacenc->last_flow;
  }

<<<<<<< HEAD
  /* Check if we have a continous stream, if not drop some samples or the buffer or
   * insert some silence samples */
  if (flacenc->next_ts != GST_CLOCK_TIME_NONE
      && GST_BUFFER_TIMESTAMP_IS_VALID (buffer)) {
    gst_flac_enc_check_discont (flacenc, flacenc->next_ts,
        GST_BUFFER_TIMESTAMP (buffer));
  }

  if (GST_BUFFER_TIMESTAMP_IS_VALID (buffer)
      && GST_BUFFER_DURATION_IS_VALID (buffer))
    flacenc->next_ts =
        GST_BUFFER_TIMESTAMP (buffer) + GST_BUFFER_DURATION (buffer);
  else
    flacenc->next_ts = GST_CLOCK_TIME_NONE;

  bdata = gst_buffer_map (buffer, &bsize, NULL, GST_MAP_READ);
  samples = bsize / (width >> 3);
=======
  insize = GST_BUFFER_SIZE (buffer);
  samples = insize / (width >> 3);
>>>>>>> e8bcd41d

  data = g_malloc (samples * sizeof (FLAC__int32));

  if (width == 8) {
    gint8 *indata = (gint8 *) bdata;

    for (i = 0; i < samples; i++)
      data[i] = (FLAC__int32) indata[i];
  } else if (width == 16) {
    gint16 *indata = (gint16 *) bdata;

    for (i = 0; i < samples; i++)
      data[i] = (FLAC__int32) indata[i];
  } else if (width == 32) {
    gint32 *indata = (gint32 *) bdata;

    for (i = 0; i < samples; i++)
      data[i] = (FLAC__int32) indata[i];
  } else {
    g_assert_not_reached ();
  }
<<<<<<< HEAD
  gst_buffer_unmap (buffer, bdata, bsize);
  gst_buffer_unref (buffer);
=======
>>>>>>> e8bcd41d

  res = FLAC__stream_encoder_process_interleaved (flacenc->encoder,
      (const FLAC__int32 *) data, samples / flacenc->channels);

  g_free (data);

  if (!res) {
    if (flacenc->last_flow == GST_FLOW_OK)
      return GST_FLOW_ERROR;
    else
      return flacenc->last_flow;
  }

  return GST_FLOW_OK;
}

static void
gst_flac_enc_set_property (GObject * object, guint prop_id,
    const GValue * value, GParamSpec * pspec)
{
  GstFlacEnc *this = GST_FLAC_ENC (object);

  GST_OBJECT_LOCK (this);

  switch (prop_id) {
    case PROP_QUALITY:
      gst_flac_enc_update_quality (this, g_value_get_enum (value));
      break;
    case PROP_STREAMABLE_SUBSET:
      FLAC__stream_encoder_set_streamable_subset (this->encoder,
          g_value_get_boolean (value));
      break;
    case PROP_MID_SIDE_STEREO:
      FLAC__stream_encoder_set_do_mid_side_stereo (this->encoder,
          g_value_get_boolean (value));
      break;
    case PROP_LOOSE_MID_SIDE_STEREO:
      FLAC__stream_encoder_set_loose_mid_side_stereo (this->encoder,
          g_value_get_boolean (value));
      break;
    case PROP_BLOCKSIZE:
      FLAC__stream_encoder_set_blocksize (this->encoder,
          g_value_get_uint (value));
      break;
    case PROP_MAX_LPC_ORDER:
      FLAC__stream_encoder_set_max_lpc_order (this->encoder,
          g_value_get_uint (value));
      break;
    case PROP_QLP_COEFF_PRECISION:
      FLAC__stream_encoder_set_qlp_coeff_precision (this->encoder,
          g_value_get_uint (value));
      break;
    case PROP_QLP_COEFF_PREC_SEARCH:
      FLAC__stream_encoder_set_do_qlp_coeff_prec_search (this->encoder,
          g_value_get_boolean (value));
      break;
    case PROP_ESCAPE_CODING:
      FLAC__stream_encoder_set_do_escape_coding (this->encoder,
          g_value_get_boolean (value));
      break;
    case PROP_EXHAUSTIVE_MODEL_SEARCH:
      FLAC__stream_encoder_set_do_exhaustive_model_search (this->encoder,
          g_value_get_boolean (value));
      break;
    case PROP_MIN_RESIDUAL_PARTITION_ORDER:
      FLAC__stream_encoder_set_min_residual_partition_order (this->encoder,
          g_value_get_uint (value));
      break;
    case PROP_MAX_RESIDUAL_PARTITION_ORDER:
      FLAC__stream_encoder_set_max_residual_partition_order (this->encoder,
          g_value_get_uint (value));
      break;
    case PROP_RICE_PARAMETER_SEARCH_DIST:
      FLAC__stream_encoder_set_rice_parameter_search_dist (this->encoder,
          g_value_get_uint (value));
      break;
    case PROP_PADDING:
      this->padding = g_value_get_uint (value);
      break;
    case PROP_SEEKPOINTS:
      this->seekpoints = g_value_get_int (value);
      break;
    default:
      G_OBJECT_WARN_INVALID_PROPERTY_ID (object, prop_id, pspec);
      break;
  }

  GST_OBJECT_UNLOCK (this);
}

static void
gst_flac_enc_get_property (GObject * object, guint prop_id,
    GValue * value, GParamSpec * pspec)
{
  GstFlacEnc *this = GST_FLAC_ENC (object);

  GST_OBJECT_LOCK (this);

  switch (prop_id) {
    case PROP_QUALITY:
      g_value_set_enum (value, this->quality);
      break;
    case PROP_STREAMABLE_SUBSET:
      g_value_set_boolean (value,
          FLAC__stream_encoder_get_streamable_subset (this->encoder));
      break;
    case PROP_MID_SIDE_STEREO:
      g_value_set_boolean (value,
          FLAC__stream_encoder_get_do_mid_side_stereo (this->encoder));
      break;
    case PROP_LOOSE_MID_SIDE_STEREO:
      g_value_set_boolean (value,
          FLAC__stream_encoder_get_loose_mid_side_stereo (this->encoder));
      break;
    case PROP_BLOCKSIZE:
      g_value_set_uint (value,
          FLAC__stream_encoder_get_blocksize (this->encoder));
      break;
    case PROP_MAX_LPC_ORDER:
      g_value_set_uint (value,
          FLAC__stream_encoder_get_max_lpc_order (this->encoder));
      break;
    case PROP_QLP_COEFF_PRECISION:
      g_value_set_uint (value,
          FLAC__stream_encoder_get_qlp_coeff_precision (this->encoder));
      break;
    case PROP_QLP_COEFF_PREC_SEARCH:
      g_value_set_boolean (value,
          FLAC__stream_encoder_get_do_qlp_coeff_prec_search (this->encoder));
      break;
    case PROP_ESCAPE_CODING:
      g_value_set_boolean (value,
          FLAC__stream_encoder_get_do_escape_coding (this->encoder));
      break;
    case PROP_EXHAUSTIVE_MODEL_SEARCH:
      g_value_set_boolean (value,
          FLAC__stream_encoder_get_do_exhaustive_model_search (this->encoder));
      break;
    case PROP_MIN_RESIDUAL_PARTITION_ORDER:
      g_value_set_uint (value,
          FLAC__stream_encoder_get_min_residual_partition_order
          (this->encoder));
      break;
    case PROP_MAX_RESIDUAL_PARTITION_ORDER:
      g_value_set_uint (value,
          FLAC__stream_encoder_get_max_residual_partition_order
          (this->encoder));
      break;
    case PROP_RICE_PARAMETER_SEARCH_DIST:
      g_value_set_uint (value,
          FLAC__stream_encoder_get_rice_parameter_search_dist (this->encoder));
      break;
    case PROP_PADDING:
      g_value_set_uint (value, this->padding);
      break;
    case PROP_SEEKPOINTS:
      g_value_set_int (value, this->seekpoints);
      break;
    default:
      G_OBJECT_WARN_INVALID_PROPERTY_ID (object, prop_id, pspec);
      break;
  }

  GST_OBJECT_UNLOCK (this);
}<|MERGE_RESOLUTION|>--- conflicted
+++ resolved
@@ -149,27 +149,9 @@
 GST_DEBUG_CATEGORY_STATIC (flacenc_debug);
 #define GST_CAT_DEFAULT flacenc_debug
 
-<<<<<<< HEAD
 #define gst_flac_enc_parent_class parent_class
 G_DEFINE_TYPE_WITH_CODE (GstFlacEnc, gst_flac_enc, GST_TYPE_ELEMENT,
-    G_IMPLEMENT_INTERFACE (GST_TYPE_TAG_SETTER, NULL);
-    G_IMPLEMENT_INTERFACE (GST_TYPE_PRESET, NULL));
-=======
-
-#define _do_init(type)                                                          \
-  G_STMT_START{                                                                 \
-    static const GInterfaceInfo tag_setter_info = {                             \
-      NULL,                                                                     \
-      NULL,                                                                     \
-      NULL                                                                      \
-    };                                                                          \
-    g_type_add_interface_static (type, GST_TYPE_TAG_SETTER,                     \
-                                 &tag_setter_info);                             \
-  }G_STMT_END
-
-GST_BOILERPLATE_FULL (GstFlacEnc, gst_flac_enc, GstAudioEncoder,
-    GST_TYPE_AUDIO_ENCODER, _do_init);
->>>>>>> e8bcd41d
+    G_IMPLEMENT_INTERFACE (GST_TYPE_TAG_SETTER, NULL));
 
 static gboolean gst_flac_enc_start (GstAudioEncoder * enc);
 static gboolean gst_flac_enc_stop (GstAudioEncoder * enc);
@@ -177,7 +159,7 @@
     GstAudioInfo * info);
 static GstFlowReturn gst_flac_enc_handle_frame (GstAudioEncoder * enc,
     GstBuffer * in_buf);
-static GstCaps *gst_flac_enc_getcaps (GstAudioEncoder * enc);
+static GstCaps *gst_flac_enc_getcaps (GstAudioEncoder * enc, GstCaps * filter);
 static gboolean gst_flac_enc_sink_event (GstAudioEncoder * enc,
     GstEvent * event);
 
@@ -264,9 +246,11 @@
 gst_flac_enc_class_init (GstFlacEncClass * klass)
 {
   GObjectClass *gobject_class;
+  GstElementClass *gstelement_class;
   GstAudioEncoderClass *base_class;
 
   gobject_class = (GObjectClass *) klass;
+  gstelement_class = (GstElementClass *) klass;
   base_class = (GstAudioEncoderClass *) (klass);
 
   GST_DEBUG_CATEGORY_INIT (flacenc_debug, "flacenc", 0,
@@ -275,13 +259,6 @@
   gobject_class->set_property = gst_flac_enc_set_property;
   gobject_class->get_property = gst_flac_enc_get_property;
   gobject_class->finalize = gst_flac_enc_finalize;
-
-  base_class->start = GST_DEBUG_FUNCPTR (gst_flac_enc_start);
-  base_class->stop = GST_DEBUG_FUNCPTR (gst_flac_enc_stop);
-  base_class->set_format = GST_DEBUG_FUNCPTR (gst_flac_enc_set_format);
-  base_class->handle_frame = GST_DEBUG_FUNCPTR (gst_flac_enc_handle_frame);
-  base_class->getcaps = GST_DEBUG_FUNCPTR (gst_flac_enc_getcaps);
-  base_class->event = GST_DEBUG_FUNCPTR (gst_flac_enc_sink_event);
 
   g_object_class_install_property (G_OBJECT_CLASS (klass), PROP_QUALITY,
       g_param_spec_enum ("quality",
@@ -395,9 +372,6 @@
           -G_MAXINT, G_MAXINT,
           DEFAULT_SEEKPOINTS,
           G_PARAM_READWRITE | G_PARAM_CONSTRUCT | G_PARAM_STATIC_STRINGS));
-<<<<<<< HEAD
-
-  gstelement_class->change_state = gst_flac_enc_change_state;
 
   gst_element_class_add_pad_template (gstelement_class,
       gst_static_pad_template_get (&src_factory));
@@ -408,8 +382,13 @@
       "Codec/Encoder/Audio",
       "Encodes audio with the FLAC lossless audio encoder",
       "Wim Taymans <wim.taymans@chello.be>");
-=======
->>>>>>> e8bcd41d
+
+  base_class->start = GST_DEBUG_FUNCPTR (gst_flac_enc_start);
+  base_class->stop = GST_DEBUG_FUNCPTR (gst_flac_enc_stop);
+  base_class->set_format = GST_DEBUG_FUNCPTR (gst_flac_enc_set_format);
+  base_class->handle_frame = GST_DEBUG_FUNCPTR (gst_flac_enc_handle_frame);
+  base_class->getcaps = GST_DEBUG_FUNCPTR (gst_flac_enc_getcaps);
+  base_class->event = GST_DEBUG_FUNCPTR (gst_flac_enc_sink_event);
 }
 
 static void
@@ -541,9 +520,11 @@
 
   if (n_images + n_preview_images > 0) {
     GstBuffer *buffer;
+#if 0
     GstCaps *caps;
     GstStructure *structure;
     GstTagImageType image_type = GST_TAG_IMAGE_TYPE_NONE;
+#endif
     gint i;
     guint8 *data;
     gsize size;
@@ -561,6 +542,7 @@
       flacenc->meta[entries] =
           FLAC__metadata_object_new (FLAC__METADATA_TYPE_PICTURE);
 
+#if 0
       caps = gst_buffer_get_caps (buffer);
       structure = gst_caps_get_structure (caps, 0);
 
@@ -571,18 +553,21 @@
         image_type = (i < n_images) ? 0x00 : 0x01;
       else
         image_type = image_type + 2;
+#endif
 
       data = gst_buffer_map (buffer, &size, NULL, GST_MAP_READ);
       FLAC__metadata_object_picture_set_data (flacenc->meta[entries],
           data, size, TRUE);
       gst_buffer_unmap (buffer, data, size);
 
+#if 0
       /* FIXME: There's no way to set the picture type in libFLAC */
       flacenc->meta[entries]->data.picture.type = image_type;
       FLAC__metadata_object_picture_set_mime_type (flacenc->meta[entries],
           (char *) gst_structure_get_name (structure), TRUE);
-
       gst_caps_unref (caps);
+#endif
+
       gst_buffer_unref (buffer);
       entries++;
     }
@@ -674,7 +659,7 @@
 }
 
 static GstCaps *
-gst_flac_enc_getcaps (GstAudioEncoder * enc)
+gst_flac_enc_getcaps (GstAudioEncoder * enc, GstCaps * filter)
 {
   GstCaps *ret = NULL, *caps = NULL;
   GstPad *pad;
@@ -683,8 +668,8 @@
 
   GST_OBJECT_LOCK (pad);
 
-  if (GST_PAD_CAPS (pad)) {
-    ret = gst_caps_ref (GST_PAD_CAPS (pad));
+  if (gst_pad_has_current_caps (pad)) {
+    ret = gst_pad_get_current_caps (pad);
   } else {
     gint i, c;
 
@@ -736,19 +721,17 @@
 static guint64
 gst_flac_enc_query_peer_total_samples (GstFlacEnc * flacenc, GstPad * pad)
 {
-  GstFormat fmt = GST_FORMAT_DEFAULT;
   gint64 duration;
 
   GST_DEBUG_OBJECT (flacenc, "querying peer for DEFAULT format duration");
-  if (gst_pad_query_peer_duration (pad, &fmt, &duration)
-      && fmt == GST_FORMAT_DEFAULT && duration != GST_CLOCK_TIME_NONE)
+  if (gst_pad_query_peer_duration (pad, GST_FORMAT_DEFAULT, &duration)
+      && duration != GST_CLOCK_TIME_NONE)
     goto done;
 
-  fmt = GST_FORMAT_TIME;
   GST_DEBUG_OBJECT (flacenc, "querying peer for TIME format duration");
 
-  if (gst_pad_query_peer_duration (pad, &fmt, &duration) &&
-      fmt == GST_FORMAT_TIME && duration != GST_CLOCK_TIME_NONE) {
+  if (gst_pad_query_peer_duration (pad, GST_FORMAT_TIME, &duration)
+      && duration != GST_CLOCK_TIME_NONE) {
     GST_DEBUG_OBJECT (flacenc, "peer reported duration %" GST_TIME_FORMAT,
         GST_TIME_ARGS (duration));
     duration = GST_CLOCK_TIME_TO_FRAMES (duration, flacenc->sample_rate);
@@ -896,14 +879,18 @@
   GstFlacEnc *flacenc;
   GstEvent *event;
   GstPad *peerpad;
+  GstSegment seg;
 
   flacenc = GST_FLAC_ENC (client_data);
 
   if (flacenc->stopped)
     return FLAC__STREAM_ENCODER_SEEK_STATUS_OK;
 
-  event = gst_event_new_new_segment (TRUE, 1.0, GST_FORMAT_BYTES,
-      absolute_byte_offset, GST_BUFFER_OFFSET_NONE, 0);
+  gst_segment_init (&seg, GST_FORMAT_BYTES);
+  seg.start = absolute_byte_offset;
+  seg.stop = GST_BUFFER_OFFSET_NONE;
+  seg.time = 0;
+  event = gst_event_new_segment (&seg);
 
   if ((peerpad = gst_pad_get_peer (GST_AUDIO_ENCODER_SRC_PAD (flacenc)))) {
     gboolean ret = gst_pad_send_event (peerpad, event);
@@ -1047,18 +1034,13 @@
     GstBuffer *buf;
 
     buf = GST_BUFFER (l->data);
-    gst_buffer_set_caps (buf, caps);
     GST_LOG_OBJECT (enc, "Pushing header buffer, size %u bytes",
         gst_buffer_get_size (buf));
 #if 0
     GST_MEMDUMP_OBJECT (enc, "header buffer", GST_BUFFER_DATA (buf),
         GST_BUFFER_SIZE (buf));
-<<<<<<< HEAD
 #endif
-    (void) gst_pad_push (enc->srcpad, buf);
-=======
     ret = gst_pad_push (GST_AUDIO_ENCODER_SRC_PAD (enc), buf);
->>>>>>> e8bcd41d
     l->data = NULL;
   }
   g_list_free (enc->headers);
@@ -1106,13 +1088,8 @@
 #if 0
     GST_MEMDUMP_OBJECT (flacenc, "Presumed header fragment",
         GST_BUFFER_DATA (outbuf), GST_BUFFER_SIZE (outbuf));
-<<<<<<< HEAD
 #endif
-=======
-    gst_buffer_set_caps (outbuf,
-        GST_PAD_CAPS (GST_AUDIO_ENCODER_SRC_PAD (flacenc)));
     ret = gst_pad_push (GST_AUDIO_ENCODER_SRC_PAD (flacenc), outbuf);
->>>>>>> e8bcd41d
   } else {
     /* regular frame data, pass to base class */
     GST_LOG ("Pushing buffer: ts=%" GST_TIME_FORMAT ", samples=%u, size=%u, "
@@ -1159,13 +1136,14 @@
   GST_DEBUG ("Received %s event on sinkpad", GST_EVENT_TYPE_NAME (event));
 
   switch (GST_EVENT_TYPE (event)) {
-    case GST_EVENT_NEWSEGMENT:{
-      GstFormat format;
+    case GST_EVENT_SEGMENT:{
+      GstSegment seg;
       gint64 start, stream_time;
 
       if (flacenc->offset == 0) {
-        gst_event_parse_new_segment (event, NULL, NULL, &format, &start, NULL,
-            &stream_time);
+        gst_event_copy_segment (event, &seg);
+        start = seg.start;
+        stream_time = seg.time;
       } else {
         start = -1;
         stream_time = -1;
@@ -1177,9 +1155,10 @@
         else
           GST_DEBUG ("Not handling newsegment event with non-zero start");
       } else {
-        GstEvent *e = gst_event_new_new_segment (FALSE, 1.0, GST_FORMAT_BYTES,
-            0, -1, 0);
-
+        GstEvent *e;
+
+        gst_segment_init (&seg, GST_FORMAT_BYTES);
+        e = gst_event_new_segment (&seg);
         ret = gst_pad_push_event (GST_AUDIO_ENCODER_SRC_PAD (enc), e);
       }
 
@@ -1242,28 +1221,8 @@
     return flacenc->last_flow;
   }
 
-<<<<<<< HEAD
-  /* Check if we have a continous stream, if not drop some samples or the buffer or
-   * insert some silence samples */
-  if (flacenc->next_ts != GST_CLOCK_TIME_NONE
-      && GST_BUFFER_TIMESTAMP_IS_VALID (buffer)) {
-    gst_flac_enc_check_discont (flacenc, flacenc->next_ts,
-        GST_BUFFER_TIMESTAMP (buffer));
-  }
-
-  if (GST_BUFFER_TIMESTAMP_IS_VALID (buffer)
-      && GST_BUFFER_DURATION_IS_VALID (buffer))
-    flacenc->next_ts =
-        GST_BUFFER_TIMESTAMP (buffer) + GST_BUFFER_DURATION (buffer);
-  else
-    flacenc->next_ts = GST_CLOCK_TIME_NONE;
-
   bdata = gst_buffer_map (buffer, &bsize, NULL, GST_MAP_READ);
   samples = bsize / (width >> 3);
-=======
-  insize = GST_BUFFER_SIZE (buffer);
-  samples = insize / (width >> 3);
->>>>>>> e8bcd41d
 
   data = g_malloc (samples * sizeof (FLAC__int32));
 
@@ -1285,11 +1244,7 @@
   } else {
     g_assert_not_reached ();
   }
-<<<<<<< HEAD
   gst_buffer_unmap (buffer, bdata, bsize);
-  gst_buffer_unref (buffer);
-=======
->>>>>>> e8bcd41d
 
   res = FLAC__stream_encoder_process_interleaved (flacenc->encoder,
       (const FLAC__int32 *) data, samples / flacenc->channels);
