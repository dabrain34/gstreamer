/* GStreamer
 * Copyright (C) 2004 Wim Taymans <wim@fluendo.com>
 * Copyright (C) 2006 Tim-Philipp Müller <tim centricular net>
 * Copyright (C) 2008 Sebastian Dröge <sebastian.droege@collabora.co.uk>
 *
 * This library is free software; you can redistribute it and/or
 * modify it under the terms of the GNU Library General Public
 * License as published by the Free Software Foundation; either
 * version 2 of the License, or (at your option) any later version.
 *
 * This library is distributed in the hope that it will be useful,
 * but WITHOUT ANY WARRANTY; without even the implied warranty of
 * MERCHANTABILITY or FITNESS FOR A PARTICULAR PURPOSE.  See the GNU
 * Library General Public License for more details.
 *
 * You should have received a copy of the GNU Library General Public
 * License along with this library; if not, write to the
 * Free Software Foundation, Inc., 59 Temple Place - Suite 330,
 * Boston, MA 02111-1307, USA.
 */

/*
 * Based on the speexdec element.
 */

/**
 * SECTION:element-celtdec
 * @see_also: celtenc, oggdemux
 *
 * This element decodes a CELT stream to raw integer audio.
 *
 * <refsect2>
 * <title>Example pipelines</title>
 * |[
 * gst-launch -v filesrc location=celt.ogg ! oggdemux ! celtdec ! audioconvert ! audioresample ! alsasink
 * ]| Decode an Ogg/Celt file. To create an Ogg/Celt file refer to the documentation of celtenc.
 * </refsect2>
 */

#ifdef HAVE_CONFIG_H
#  include "config.h"
#endif

#include "gstceltdec.h"
#include <string.h>
#include <gst/tag/tag.h>
#include <gst/audio/audio.h>

GST_DEBUG_CATEGORY_STATIC (celtdec_debug);
#define GST_CAT_DEFAULT celtdec_debug

#define DEC_MAX_FRAME_SIZE 2000

static GstStaticPadTemplate celt_dec_src_factory =
GST_STATIC_PAD_TEMPLATE ("src",
    GST_PAD_SRC,
    GST_PAD_ALWAYS,
    GST_STATIC_CAPS ("audio/x-raw, "
        "format = (string) " GST_AUDIO_NE (S16) ", "
        "rate = (int) [ 32000, 64000 ], " "channels = (int) [ 1, 2 ]")
    );

static GstStaticPadTemplate celt_dec_sink_factory =
GST_STATIC_PAD_TEMPLATE ("sink",
    GST_PAD_SINK,
    GST_PAD_ALWAYS,
    GST_STATIC_CAPS ("audio/x-celt")
    );

<<<<<<< HEAD
#define gst_celt_dec_parent_class parent_class
G_DEFINE_TYPE (GstCeltDec, gst_celt_dec, GST_TYPE_ELEMENT);

static gboolean celt_dec_sink_event (GstPad * pad, GstEvent * event);
static GstFlowReturn celt_dec_chain (GstPad * pad, GstBuffer * buf);
static gboolean celt_dec_sink_setcaps (GstPad * pad, GstCaps * caps);
static GstStateChangeReturn celt_dec_change_state (GstElement * element,
    GstStateChange transition);

static gboolean celt_dec_src_event (GstPad * pad, GstEvent * event);
static gboolean celt_dec_src_query (GstPad * pad, GstQuery * query);
static gboolean celt_dec_sink_query (GstPad * pad, GstQuery * query);
static const GstQueryType *celt_get_src_query_types (GstPad * pad);
static const GstQueryType *celt_get_sink_query_types (GstPad * pad);
static gboolean celt_dec_convert (GstPad * pad,
    GstFormat src_format, gint64 src_value,
    GstFormat * dest_format, gint64 * dest_value);

static GstFlowReturn celt_dec_chain_parse_data (GstCeltDec * dec,
    GstBuffer * buf, GstClockTime timestamp, GstClockTime duration);
static GstFlowReturn celt_dec_chain_parse_header (GstCeltDec * dec,
    GstBuffer * buf);
static GstFlowReturn celt_dec_chain_parse_comments (GstCeltDec * dec,
    GstBuffer * buf);
=======
GST_BOILERPLATE (GstCeltDec, gst_celt_dec, GstAudioDecoder,
    GST_TYPE_AUDIO_DECODER);

static gboolean gst_celt_dec_start (GstAudioDecoder * dec);
static gboolean gst_celt_dec_stop (GstAudioDecoder * dec);
static gboolean gst_celt_dec_set_format (GstAudioDecoder * bdec,
    GstCaps * caps);
static GstFlowReturn gst_celt_dec_handle_frame (GstAudioDecoder * dec,
    GstBuffer * buffer);
>>>>>>> fefa1df8

static void
gst_celt_dec_class_init (GstCeltDecClass * klass)
{
  GstAudioDecoderClass *gstbase_class;

  gstbase_class = (GstAudioDecoderClass *) klass;

  gstbase_class->start = GST_DEBUG_FUNCPTR (gst_celt_dec_start);
  gstbase_class->stop = GST_DEBUG_FUNCPTR (gst_celt_dec_stop);
  gstbase_class->set_format = GST_DEBUG_FUNCPTR (gst_celt_dec_set_format);
  gstbase_class->handle_frame = GST_DEBUG_FUNCPTR (gst_celt_dec_handle_frame);

  gst_element_class_add_pad_template (gstelement_class,
      gst_static_pad_template_get (&celt_dec_src_factory));
  gst_element_class_add_pad_template (gstelement_class,
      gst_static_pad_template_get (&celt_dec_sink_factory));

  gst_element_class_set_details_simple (gstelement_class, "Celt audio decoder",
      "Codec/Decoder/Audio",
      "decode celt streams to audio",
      "Sebastian Dröge <sebastian.droege@collabora.co.uk>");

  GST_DEBUG_CATEGORY_INIT (celtdec_debug, "celtdec", 0,
      "celt decoding element");
}

static void
gst_celt_dec_reset (GstCeltDec * dec)
{
  dec->packetno = 0;
  dec->frame_size = 0;
  if (dec->state) {
    celt_decoder_destroy (dec->state);
    dec->state = NULL;
  }

  if (dec->mode) {
    celt_mode_destroy (dec->mode);
    dec->mode = NULL;
  }

  gst_buffer_replace (&dec->streamheader, NULL);
  gst_buffer_replace (&dec->vorbiscomment, NULL);
  g_list_foreach (dec->extra_headers, (GFunc) gst_mini_object_unref, NULL);
  g_list_free (dec->extra_headers);
  dec->extra_headers = NULL;

  memset (&dec->header, 0, sizeof (dec->header));
}

static void
gst_celt_dec_init (GstCeltDec * dec)
{
  gst_celt_dec_reset (dec);
}

static gboolean
gst_celt_dec_start (GstAudioDecoder * dec)
{
  GstCeltDec *cd = GST_CELT_DEC (dec);

  GST_DEBUG_OBJECT (dec, "start");
  gst_celt_dec_reset (cd);

  /* we know about concealment */
  gst_audio_decoder_set_plc_aware (dec, TRUE);

  return TRUE;
}

static gboolean
gst_celt_dec_stop (GstAudioDecoder * dec)
{
  GstCeltDec *cd = GST_CELT_DEC (dec);

  GST_DEBUG_OBJECT (dec, "stop");
  gst_celt_dec_reset (cd);

  return TRUE;
}

static GstFlowReturn
gst_celt_dec_parse_header (GstCeltDec * dec, GstBuffer * buf)
{
  GstCaps *caps;
  gint error = CELT_OK;

  /* get the header */
  error =
      celt_header_from_packet ((const unsigned char *) GST_BUFFER_DATA (buf),
      GST_BUFFER_SIZE (buf), &dec->header);
  if (error < 0)
    goto invalid_header;

  if (memcmp (dec->header.codec_id, "CELT    ", 8) != 0)
    goto invalid_header;

#ifdef HAVE_CELT_0_7
  dec->mode =
      celt_mode_create (dec->header.sample_rate,
      dec->header.frame_size, &error);
#else
  dec->mode =
      celt_mode_create (dec->header.sample_rate, dec->header.nb_channels,
      dec->header.frame_size, &error);
#endif
  if (!dec->mode)
    goto mode_init_failed;

  /* initialize the decoder */
#ifdef HAVE_CELT_0_11
  dec->state =
      celt_decoder_create_custom (dec->mode, dec->header.nb_channels, &error);
#else
#ifdef HAVE_CELT_0_7
  dec->state = celt_decoder_create (dec->mode, dec->header.nb_channels, &error);
#else
  dec->state = celt_decoder_create (dec->mode);
#endif
#endif
  if (!dec->state)
    goto init_failed;

#ifdef HAVE_CELT_0_8
  dec->frame_size = dec->header.frame_size;
#else
  celt_mode_info (dec->mode, CELT_GET_FRAME_SIZE, &dec->frame_size);
#endif

  /* set caps */
  caps = gst_caps_new_simple ("audio/x-raw-int",
      "rate", G_TYPE_INT, dec->header.sample_rate,
      "channels", G_TYPE_INT, dec->header.nb_channels,
      "signed", G_TYPE_BOOLEAN, TRUE,
      "endianness", G_TYPE_INT, G_BYTE_ORDER,
      "width", G_TYPE_INT, 16, "depth", G_TYPE_INT, 16, NULL);

  GST_DEBUG_OBJECT (dec, "rate=%d channels=%d frame-size=%d",
      dec->header.sample_rate, dec->header.nb_channels, dec->frame_size);

  if (!gst_pad_set_caps (GST_AUDIO_DECODER_SRC_PAD (dec), caps))
    goto nego_failed;

  gst_caps_unref (caps);
  return GST_FLOW_OK;

  /* ERRORS */
invalid_header:
  {
    GST_ELEMENT_ERROR (GST_ELEMENT (dec), STREAM, DECODE,
        (NULL), ("Invalid header"));
    return GST_FLOW_ERROR;
  }
mode_init_failed:
  {
    GST_ELEMENT_ERROR (GST_ELEMENT (dec), STREAM, DECODE,
        (NULL), ("Mode initialization failed: %d", error));
    return GST_FLOW_ERROR;
  }
init_failed:
  {
#ifdef HAVE_CELT_0_7
    GST_ELEMENT_ERROR (GST_ELEMENT (dec), STREAM, DECODE,
        (NULL), ("couldn't initialize decoder: %d", error));
#else
    GST_ELEMENT_ERROR (GST_ELEMENT (dec), STREAM, DECODE,
        (NULL), ("couldn't initialize decoder"));
#endif
    return GST_FLOW_ERROR;
  }
nego_failed:
  {
    GST_ELEMENT_ERROR (GST_ELEMENT (dec), STREAM, DECODE,
        (NULL), ("couldn't negotiate format"));
    gst_caps_unref (caps);
    return GST_FLOW_NOT_NEGOTIATED;
  }
}

static GstFlowReturn
gst_celt_dec_parse_comments (GstCeltDec * dec, GstBuffer * buf)
{
  GstTagList *list;
  gchar *ver, *encoder = NULL;

  list = gst_tag_list_from_vorbiscomment_buffer (buf, NULL, 0, &encoder);

  if (!list) {
    GST_WARNING_OBJECT (dec, "couldn't decode comments");
    list = gst_tag_list_new ();
  }

  if (encoder) {
    gst_tag_list_add (list, GST_TAG_MERGE_REPLACE,
        GST_TAG_ENCODER, encoder, NULL);
  }

  gst_tag_list_add (list, GST_TAG_MERGE_REPLACE,
      GST_TAG_AUDIO_CODEC, "Celt", NULL);

  ver = g_strndup (dec->header.codec_version, 20);
  g_strstrip (ver);

  if (ver != NULL && *ver != '\0') {
    gst_tag_list_add (list, GST_TAG_MERGE_REPLACE,
        GST_TAG_ENCODER_VERSION, ver, NULL);
  }

  if (dec->header.bytes_per_packet > 0) {
    gst_tag_list_add (list, GST_TAG_MERGE_REPLACE,
        GST_TAG_BITRATE, (guint) dec->header.bytes_per_packet * 8, NULL);
  }

  GST_INFO_OBJECT (dec, "tags: %" GST_PTR_FORMAT, list);

  gst_element_found_tags_for_pad (GST_ELEMENT (dec),
      GST_AUDIO_DECODER_SRC_PAD (dec), list);

  g_free (encoder);
  g_free (ver);

  return GST_FLOW_OK;
}

static GstFlowReturn
gst_celt_dec_parse_data (GstCeltDec * dec, GstBuffer * buf)
{
  GstFlowReturn res = GST_FLOW_OK;
  gint size;
  guint8 *data;
  GstBuffer *outbuf;
  gint16 *out_data;
  gint error = CELT_OK;
  int skip = 0;

  if (!dec->frame_size)
    goto not_negotiated;

  if (G_LIKELY (GST_BUFFER_SIZE (buf))) {
    data = GST_BUFFER_DATA (buf);
    size = GST_BUFFER_SIZE (buf);
  } else {
    /* FIXME ? actually consider how much concealment is needed */
    /* concealment data, pass NULL as the bits parameters */
    GST_DEBUG_OBJECT (dec, "creating concealment data");
    data = NULL;
    size = 0;
  }

  /* FIXME really needed ?; this might lead to skipping samples below
   * which kind of messes with subsequent timestamping */
  if (G_UNLIKELY (GST_BUFFER_FLAG_IS_SET (buf, GST_BUFFER_FLAG_DISCONT))) {
#ifdef CELT_GET_LOOKAHEAD_REQUEST
    /* what will be 0.11.5, I guess, but no versioning yet in git */
    celt_decoder_ctl (dec->state, CELT_GET_LOOKAHEAD_REQUEST, &skip);
#else
    celt_mode_info (dec->mode, CELT_GET_LOOKAHEAD, &skip);
#endif
  }

  res = gst_pad_alloc_buffer_and_set_caps (GST_AUDIO_DECODER_SRC_PAD (dec),
      GST_BUFFER_OFFSET_NONE, dec->frame_size * dec->header.nb_channels * 2,
      GST_PAD_CAPS (GST_AUDIO_DECODER_SRC_PAD (dec)), &outbuf);

  if (res != GST_FLOW_OK) {
    GST_DEBUG_OBJECT (dec, "buf alloc flow: %s", gst_flow_get_name (res));
    return res;
  }

  out_data = (gint16 *) GST_BUFFER_DATA (outbuf);

  GST_LOG_OBJECT (dec, "decoding frame");

#ifdef HAVE_CELT_0_8
  error = celt_decode (dec->state, data, size, out_data, dec->frame_size);
#else
  error = celt_decode (dec->state, data, size, out_data);
#endif
#ifdef HAVE_CELT_0_11
  if (error < 0) {
#else
  if (error != CELT_OK) {
#endif
    GST_WARNING_OBJECT (dec, "Decoding error: %d", error);
    return GST_FLOW_ERROR;
  }

  if (skip > 0) {
    GST_ERROR_OBJECT (dec, "skipping %d samples", skip);
    GST_BUFFER_DATA (outbuf) = GST_BUFFER_DATA (outbuf) +
        skip * dec->header.nb_channels * 2;
    GST_BUFFER_SIZE (outbuf) = GST_BUFFER_SIZE (outbuf) -
        skip * dec->header.nb_channels * 2;
  }

  res = gst_audio_decoder_finish_frame (GST_AUDIO_DECODER (dec), outbuf, 1);

  if (res != GST_FLOW_OK)
    GST_DEBUG_OBJECT (dec, "flow: %s", gst_flow_get_name (res));

  return res;

  /* ERRORS */
not_negotiated:
  {
    GST_ELEMENT_ERROR (dec, CORE, NEGOTIATION, (NULL),
        ("decoder not initialized"));
    return GST_FLOW_NOT_NEGOTIATED;
  }
}

static gboolean
gst_celt_dec_set_format (GstAudioDecoder * bdec, GstCaps * caps)
{
  GstCeltDec *dec = GST_CELT_DEC (bdec);
  gboolean ret = TRUE;
  GstStructure *s;
  const GValue *streamheader;

  s = gst_caps_get_structure (caps, 0);
  if ((streamheader = gst_structure_get_value (s, "streamheader")) &&
      G_VALUE_HOLDS (streamheader, GST_TYPE_ARRAY) &&
      gst_value_array_get_size (streamheader) >= 2) {
    const GValue *header, *vorbiscomment;
    GstBuffer *buf;
    GstFlowReturn res = GST_FLOW_OK;

    header = gst_value_array_get_value (streamheader, 0);
    if (header && G_VALUE_HOLDS (header, GST_TYPE_BUFFER)) {
      buf = gst_value_get_buffer (header);
      res = gst_celt_dec_parse_header (dec, buf);
      if (res != GST_FLOW_OK)
        goto done;
      gst_buffer_replace (&dec->streamheader, buf);
    }

    vorbiscomment = gst_value_array_get_value (streamheader, 1);
    if (vorbiscomment && G_VALUE_HOLDS (vorbiscomment, GST_TYPE_BUFFER)) {
      buf = gst_value_get_buffer (vorbiscomment);
      res = gst_celt_dec_parse_comments (dec, buf);
      if (res != GST_FLOW_OK)
        goto done;
      gst_buffer_replace (&dec->vorbiscomment, buf);
    }

    g_list_foreach (dec->extra_headers, (GFunc) gst_mini_object_unref, NULL);
    g_list_free (dec->extra_headers);
    dec->extra_headers = NULL;

    if (gst_value_array_get_size (streamheader) > 2) {
      gint i, n;

      n = gst_value_array_get_size (streamheader);
      for (i = 2; i < n; i++) {
        header = gst_value_array_get_value (streamheader, i);
        buf = gst_value_get_buffer (header);
        dec->extra_headers =
            g_list_prepend (dec->extra_headers, gst_buffer_ref (buf));
      }
    }
  }

done:
  return ret;
}

static GstFlowReturn
gst_celt_dec_handle_frame (GstAudioDecoder * bdec, GstBuffer * buf)
{
  GstFlowReturn res;
  GstCeltDec *dec;

  dec = GST_CELT_DEC (bdec);

  /* no fancy draining */
  if (G_UNLIKELY (!buf))
    return GST_FLOW_OK;

  /* If we have the streamheader and vorbiscomment from the caps already
   * ignore them here */
  if (dec->streamheader && dec->vorbiscomment) {
    if (GST_BUFFER_SIZE (dec->streamheader) == GST_BUFFER_SIZE (buf)
        && memcmp (GST_BUFFER_DATA (dec->streamheader), GST_BUFFER_DATA (buf),
            GST_BUFFER_SIZE (buf)) == 0) {
      GST_DEBUG_OBJECT (dec, "found streamheader");
      gst_audio_decoder_finish_frame (bdec, NULL, 1);
      res = GST_FLOW_OK;
    } else if (GST_BUFFER_SIZE (dec->vorbiscomment) == GST_BUFFER_SIZE (buf)
        && memcmp (GST_BUFFER_DATA (dec->vorbiscomment), GST_BUFFER_DATA (buf),
            GST_BUFFER_SIZE (buf)) == 0) {
      GST_DEBUG_OBJECT (dec, "found vorbiscomments");
      gst_audio_decoder_finish_frame (bdec, NULL, 1);
      res = GST_FLOW_OK;
    } else {
      GList *l;

      for (l = dec->extra_headers; l; l = l->next) {
        GstBuffer *header = l->data;
        if (GST_BUFFER_SIZE (header) == GST_BUFFER_SIZE (buf) &&
            memcmp (GST_BUFFER_DATA (header), GST_BUFFER_DATA (buf),
                GST_BUFFER_SIZE (buf)) == 0) {
          GST_DEBUG_OBJECT (dec, "found extra header buffer");
          gst_audio_decoder_finish_frame (bdec, NULL, 1);
          res = GST_FLOW_OK;
          goto done;
        }
      }
      res = gst_celt_dec_parse_data (dec, buf);
    }
  } else {
    /* Otherwise fall back to packet counting and assume that the
     * first two packets are the headers. */
    if (dec->packetno == 0) {
      GST_DEBUG_OBJECT (dec, "counted streamheader");
      res = gst_celt_dec_parse_header (dec, buf);
      gst_audio_decoder_finish_frame (bdec, NULL, 1);
    } else if (dec->packetno == 1) {
      GST_DEBUG_OBJECT (dec, "counted vorbiscomments");
      res = gst_celt_dec_parse_comments (dec, buf);
      gst_audio_decoder_finish_frame (bdec, NULL, 1);
    } else if (dec->packetno <= 1 + dec->header.extra_headers) {
      GST_DEBUG_OBJECT (dec, "counted extra header");
      gst_audio_decoder_finish_frame (bdec, NULL, 1);
      res = GST_FLOW_OK;
    } else {
      res = gst_celt_dec_parse_data (dec, buf);
    }
  }

done:
  dec->packetno++;

  return res;
}<|MERGE_RESOLUTION|>--- conflicted
+++ resolved
@@ -67,34 +67,8 @@
     GST_STATIC_CAPS ("audio/x-celt")
     );
 
-<<<<<<< HEAD
 #define gst_celt_dec_parent_class parent_class
-G_DEFINE_TYPE (GstCeltDec, gst_celt_dec, GST_TYPE_ELEMENT);
-
-static gboolean celt_dec_sink_event (GstPad * pad, GstEvent * event);
-static GstFlowReturn celt_dec_chain (GstPad * pad, GstBuffer * buf);
-static gboolean celt_dec_sink_setcaps (GstPad * pad, GstCaps * caps);
-static GstStateChangeReturn celt_dec_change_state (GstElement * element,
-    GstStateChange transition);
-
-static gboolean celt_dec_src_event (GstPad * pad, GstEvent * event);
-static gboolean celt_dec_src_query (GstPad * pad, GstQuery * query);
-static gboolean celt_dec_sink_query (GstPad * pad, GstQuery * query);
-static const GstQueryType *celt_get_src_query_types (GstPad * pad);
-static const GstQueryType *celt_get_sink_query_types (GstPad * pad);
-static gboolean celt_dec_convert (GstPad * pad,
-    GstFormat src_format, gint64 src_value,
-    GstFormat * dest_format, gint64 * dest_value);
-
-static GstFlowReturn celt_dec_chain_parse_data (GstCeltDec * dec,
-    GstBuffer * buf, GstClockTime timestamp, GstClockTime duration);
-static GstFlowReturn celt_dec_chain_parse_header (GstCeltDec * dec,
-    GstBuffer * buf);
-static GstFlowReturn celt_dec_chain_parse_comments (GstCeltDec * dec,
-    GstBuffer * buf);
-=======
-GST_BOILERPLATE (GstCeltDec, gst_celt_dec, GstAudioDecoder,
-    GST_TYPE_AUDIO_DECODER);
+G_DEFINE_TYPE (GstCeltDec, gst_celt_dec, GST_TYPE_AUDIO_DECODER);
 
 static gboolean gst_celt_dec_start (GstAudioDecoder * dec);
 static gboolean gst_celt_dec_stop (GstAudioDecoder * dec);
@@ -102,7 +76,6 @@
     GstCaps * caps);
 static GstFlowReturn gst_celt_dec_handle_frame (GstAudioDecoder * dec,
     GstBuffer * buffer);
->>>>>>> fefa1df8
 
 static void
 gst_celt_dec_class_init (GstCeltDecClass * klass)
