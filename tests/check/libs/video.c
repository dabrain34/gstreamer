/* GStreamer unit test for video
 *
 * Copyright (C) <2003> David A. Schleef <ds@schleef.org>
 * Copyright (C) <2006> Jan Schmidt <thaytan@mad.scientist.com>
 * Copyright (C) <2008,2011> Tim-Philipp Müller <tim centricular net>
 * Copyright (C) <2012> Collabora Ltd. <tim.muller@collabora.co.uk>
 *
 * This library is free software; you can redistribute it and/or
 * modify it under the terms of the GNU Library General Public
 * License as published by the Free Software Foundation; either
 * version 2 of the License, or (at your option) any later version.
 *
 * This library is distributed in the hope that it will be useful,
 * but WITHOUT ANY WARRANTY; without even the implied warranty of
 * MERCHANTABILITY or FITNESS FOR A PARTICULAR PURPOSE.  See the GNU
 * Library General Public License for more details.
 *
 * You should have received a copy of the GNU Library General Public
 * License along with this library; if not, write to the
 * Free Software Foundation, Inc., 59 Temple Place - Suite 330,
 * Boston, MA 02111-1307, USA.
 */

#ifdef HAVE_CONFIG_H
#include "config.h"
#endif

#include <unistd.h>

#include <gst/check/gstcheck.h>

#include <gst/video/video.h>
#if 0
#include <gst/video/video-overlay-composition.h>
#endif
#include <string.h>

/* These are from the current/old videotestsrc; we check our new public API
 * in libgstvideo against the old one to make sure the sizes and offsets
 * end up the same */

typedef struct paintinfo_struct paintinfo;
struct paintinfo_struct
{
  unsigned char *dest;          /* pointer to first byte of video data */
  unsigned char *yp, *up, *vp;  /* pointers to first byte of each component
                                 * for both packed/planar YUV and RGB */
  unsigned char *ap;            /* pointer to first byte of alpha component */
  unsigned char *endptr;        /* pointer to byte beyond last video data */
  int ystride;
  int ustride;
  int vstride;
  int width;
  int height;
};

struct fourcc_list_struct
{
  const char *fourcc;
  const char *name;
  int bitspp;
  void (*paint_setup) (paintinfo * p, unsigned char *dest);
};

static void paint_setup_I420 (paintinfo * p, unsigned char *dest);
static void paint_setup_YV12 (paintinfo * p, unsigned char *dest);
static void paint_setup_YUY2 (paintinfo * p, unsigned char *dest);
static void paint_setup_UYVY (paintinfo * p, unsigned char *dest);
static void paint_setup_YVYU (paintinfo * p, unsigned char *dest);
static void paint_setup_IYU2 (paintinfo * p, unsigned char *dest);
static void paint_setup_Y41B (paintinfo * p, unsigned char *dest);
static void paint_setup_Y42B (paintinfo * p, unsigned char *dest);
static void paint_setup_GRAY8 (paintinfo * p, unsigned char *dest);
static void paint_setup_AYUV (paintinfo * p, unsigned char *dest);

#if 0
static void paint_setup_IMC1 (paintinfo * p, unsigned char *dest);
static void paint_setup_IMC2 (paintinfo * p, unsigned char *dest);
static void paint_setup_IMC3 (paintinfo * p, unsigned char *dest);
static void paint_setup_IMC4 (paintinfo * p, unsigned char *dest);
#endif
static void paint_setup_YUV9 (paintinfo * p, unsigned char *dest);
static void paint_setup_YVU9 (paintinfo * p, unsigned char *dest);

int fourcc_get_size (struct fourcc_list_struct *fourcc, int w, int h);

struct fourcc_list_struct fourcc_list[] = {
/* packed */
  {"YUY2", "YUY2", 16, paint_setup_YUY2},
  {"UYVY", "UYVY", 16, paint_setup_UYVY},
  {"Y422", "Y422", 16, paint_setup_UYVY},
  {"UYNV", "UYNV", 16, paint_setup_UYVY},       /* FIXME: UYNV? */
  {"YVYU", "YVYU", 16, paint_setup_YVYU},
  {"AYUV", "AYUV", 32, paint_setup_AYUV},

  /* interlaced */
  /*{   "IUYV", "IUY2", 16, paint_setup_YVYU }, */

  /* inverted */
  /*{   "cyuv", "cyuv", 16, paint_setup_YVYU }, */

  /*{   "Y41P", "Y41P", 12, paint_setup_YVYU }, */

  /* interlaced */
  /*{   "IY41", "IY41", 12, paint_setup_YVYU }, */

  /*{   "Y211", "Y211", 8, paint_setup_YVYU }, */

  /*{   "Y41T", "Y41T", 12, paint_setup_YVYU }, */
  /*{   "Y42P", "Y42P", 16, paint_setup_YVYU }, */
  /*{   "CLJR", "CLJR", 8, paint_setup_YVYU }, */
  /*{   "IYU1", "IYU1", 12, paint_setup_YVYU }, */
  {"IYU2", "IYU2", 24, paint_setup_IYU2},

/* planar */
  /* YVU9 */
  {"YVU9", "YVU9", 9, paint_setup_YVU9},
  /* YUV9 */
  {"YUV9", "YUV9", 9, paint_setup_YUV9},
  /* IF09 */
  /* YV12 */
  {"YV12", "YV12", 12, paint_setup_YV12},
  /* I420 */
  {"I420", "I420", 12, paint_setup_I420},
  /* NV12 */
  /* NV21 */
#if 0
  /* IMC1 */
  {"IMC1", "IMC1", 16, paint_setup_IMC1},
  /* IMC2 */
  {"IMC2", "IMC2", 12, paint_setup_IMC2},
  /* IMC3 */
  {"IMC3", "IMC3", 16, paint_setup_IMC3},
  /* IMC4 */
  {"IMC4", "IMC4", 12, paint_setup_IMC4},
#endif
  /* CLPL */
  /* Y41B */
  {"Y41B", "Y41B", 12, paint_setup_Y41B},
  /* Y42B */
  {"Y42B", "Y42B", 16, paint_setup_Y42B},
  /* GRAY8 grayscale */
  {"GRAY8", "GRAY8", 8, paint_setup_GRAY8}
};

/* returns the size in bytes for one video frame of the given dimensions
 * given the fourcc */
int
fourcc_get_size (struct fourcc_list_struct *fourcc, int w, int h)
{
  paintinfo pi = { NULL, };
  paintinfo *p = &pi;

  p->width = w;
  p->height = h;

  fourcc->paint_setup (p, NULL);

  return (unsigned long) p->endptr;
}

static void
paint_setup_I420 (paintinfo * p, unsigned char *dest)
{
  p->yp = dest;
  p->ystride = GST_ROUND_UP_4 (p->width);
  p->up = p->yp + p->ystride * GST_ROUND_UP_2 (p->height);
  p->ustride = GST_ROUND_UP_8 (p->width) / 2;
  p->vp = p->up + p->ustride * GST_ROUND_UP_2 (p->height) / 2;
  p->vstride = GST_ROUND_UP_8 (p->ystride) / 2;
  p->endptr = p->vp + p->vstride * GST_ROUND_UP_2 (p->height) / 2;
}

static void
paint_setup_YV12 (paintinfo * p, unsigned char *dest)
{
  p->yp = dest;
  p->ystride = GST_ROUND_UP_4 (p->width);
  p->vp = p->yp + p->ystride * GST_ROUND_UP_2 (p->height);
  p->vstride = GST_ROUND_UP_8 (p->ystride) / 2;
  p->up = p->vp + p->vstride * GST_ROUND_UP_2 (p->height) / 2;
  p->ustride = GST_ROUND_UP_8 (p->ystride) / 2;
  p->endptr = p->up + p->ustride * GST_ROUND_UP_2 (p->height) / 2;
}

static void
paint_setup_AYUV (paintinfo * p, unsigned char *dest)
{
  p->ap = dest;
  p->yp = dest + 1;
  p->up = dest + 2;
  p->vp = dest + 3;
  p->ystride = p->width * 4;
  p->endptr = dest + p->ystride * p->height;
}

static void
paint_setup_YUY2 (paintinfo * p, unsigned char *dest)
{
  p->yp = dest;
  p->up = dest + 1;
  p->vp = dest + 3;
  p->ystride = GST_ROUND_UP_2 (p->width) * 2;
  p->endptr = dest + p->ystride * p->height;
}

static void
paint_setup_UYVY (paintinfo * p, unsigned char *dest)
{
  p->yp = dest + 1;
  p->up = dest;
  p->vp = dest + 2;
  p->ystride = GST_ROUND_UP_2 (p->width) * 2;
  p->endptr = dest + p->ystride * p->height;
}

static void
paint_setup_YVYU (paintinfo * p, unsigned char *dest)
{
  p->yp = dest;
  p->up = dest + 3;
  p->vp = dest + 1;
  p->ystride = GST_ROUND_UP_2 (p->width) * 2;
  p->endptr = dest + p->ystride * p->height;
}

static void
paint_setup_IYU2 (paintinfo * p, unsigned char *dest)
{
  /* untested */
  p->yp = dest + 1;
  p->up = dest + 0;
  p->vp = dest + 2;
  p->ystride = GST_ROUND_UP_4 (p->width * 3);
  p->endptr = dest + p->ystride * p->height;
}

static void
paint_setup_Y41B (paintinfo * p, unsigned char *dest)
{
  p->yp = dest;
  p->ystride = GST_ROUND_UP_4 (p->width);
  p->up = p->yp + p->ystride * p->height;
  p->ustride = GST_ROUND_UP_16 (p->width) / 4;
  p->vp = p->up + p->ustride * p->height;
  p->vstride = GST_ROUND_UP_16 (p->width) / 4;
  p->endptr = p->vp + p->vstride * p->height;
}

static void
paint_setup_Y42B (paintinfo * p, unsigned char *dest)
{
  p->yp = dest;
  p->ystride = GST_ROUND_UP_4 (p->width);
  p->up = p->yp + p->ystride * p->height;
  p->ustride = GST_ROUND_UP_8 (p->width) / 2;
  p->vp = p->up + p->ustride * p->height;
  p->vstride = GST_ROUND_UP_8 (p->width) / 2;
  p->endptr = p->vp + p->vstride * p->height;
}

static void
paint_setup_GRAY8 (paintinfo * p, unsigned char *dest)
{
  /* untested */
  p->yp = dest;
  p->ystride = GST_ROUND_UP_4 (p->width);
  p->endptr = dest + p->ystride * p->height;
}

#if 0
static void
paint_setup_IMC1 (paintinfo * p, unsigned char *dest)
{
  p->yp = dest;
  p->up = dest + p->width * p->height;
  p->vp = dest + p->width * p->height + p->width * p->height / 2;
}

static void
paint_setup_IMC2 (paintinfo * p, unsigned char *dest)
{
  p->yp = dest;
  p->vp = dest + p->width * p->height;
  p->up = dest + p->width * p->height + p->width / 2;
}

static void
paint_setup_IMC3 (paintinfo * p, unsigned char *dest)
{
  p->yp = dest;
  p->up = dest + p->width * p->height + p->width * p->height / 2;
  p->vp = dest + p->width * p->height;
}

static void
paint_setup_IMC4 (paintinfo * p, unsigned char *dest)
{
  p->yp = dest;
  p->vp = dest + p->width * p->height + p->width / 2;
  p->up = dest + p->width * p->height;
}
#endif

static void
paint_setup_YVU9 (paintinfo * p, unsigned char *dest)
{
  p->yp = dest;
  p->ystride = GST_ROUND_UP_4 (p->width);
  p->vp = p->yp + p->ystride * p->height;
  p->vstride = GST_ROUND_UP_4 (p->ystride / 4);
  p->up = p->vp + p->vstride * (GST_ROUND_UP_4 (p->height) / 4);
  p->ustride = GST_ROUND_UP_4 (p->ystride / 4);
  p->endptr = p->up + p->ustride * (GST_ROUND_UP_4 (p->height) / 4);
}

static void
paint_setup_YUV9 (paintinfo * p, unsigned char *dest)
{
  p->yp = dest;
  p->ystride = GST_ROUND_UP_4 (p->width);
  p->up = p->yp + p->ystride * p->height;
  p->ustride = GST_ROUND_UP_4 (p->ystride / 4);
  p->vp = p->up + p->ustride * (GST_ROUND_UP_4 (p->height) / 4);
  p->vstride = GST_ROUND_UP_4 (p->ystride / 4);
  p->endptr = p->vp + p->vstride * (GST_ROUND_UP_4 (p->height) / 4);
}

#define gst_video_format_is_packed video_format_is_packed
static gboolean
video_format_is_packed (GstVideoFormat fmt)
{
  switch (fmt) {
    case GST_VIDEO_FORMAT_I420:
    case GST_VIDEO_FORMAT_YV12:
    case GST_VIDEO_FORMAT_Y41B:
    case GST_VIDEO_FORMAT_Y42B:
    case GST_VIDEO_FORMAT_GRAY8:
    case GST_VIDEO_FORMAT_YUV9:
    case GST_VIDEO_FORMAT_YVU9:
      return FALSE;
    case GST_VIDEO_FORMAT_IYU1:
    case GST_VIDEO_FORMAT_YUY2:
    case GST_VIDEO_FORMAT_YVYU:
    case GST_VIDEO_FORMAT_UYVY:
    case GST_VIDEO_FORMAT_AYUV:
    case GST_VIDEO_FORMAT_RGBx:
    case GST_VIDEO_FORMAT_BGRx:
    case GST_VIDEO_FORMAT_xRGB:
    case GST_VIDEO_FORMAT_xBGR:
    case GST_VIDEO_FORMAT_RGBA:
    case GST_VIDEO_FORMAT_BGRA:
    case GST_VIDEO_FORMAT_ARGB:
    case GST_VIDEO_FORMAT_ABGR:
    case GST_VIDEO_FORMAT_RGB:
    case GST_VIDEO_FORMAT_BGR:
    case GST_VIDEO_FORMAT_RGB8_PALETTED:
      return TRUE;
    default:
      g_return_val_if_reached (FALSE);
  }
  return FALSE;
}

GST_START_TEST (test_video_formats_all)
{
  GstStructure *s;
  const GValue *val, *list_val;
  GstCaps *caps;
  guint num, n, num_formats;

  num_formats = 100;
  fail_unless (gst_video_format_to_string (num_formats) == NULL);
  while (gst_video_format_to_string (num_formats) == NULL)
    --num_formats;
  GST_INFO ("number of known video formats: %d", num_formats);

  caps = gst_caps_from_string ("video/x-raw, format=" GST_VIDEO_FORMATS_ALL);
  s = gst_caps_get_structure (caps, 0);
  val = gst_structure_get_value (s, "format");
  fail_unless (val != NULL);
  fail_unless (GST_VALUE_HOLDS_LIST (val));
  num = gst_value_list_get_size (val);
  fail_unless (num > 0);
  for (n = 0; n < num; ++n) {
    const gchar *fmt_str;

    list_val = gst_value_list_get_value (val, n);
    fail_unless (G_VALUE_HOLDS_STRING (list_val));
    fmt_str = g_value_get_string (list_val);
    GST_INFO ("format: %s", fmt_str);
    fail_if (gst_video_format_from_string (fmt_str) ==
        GST_VIDEO_FORMAT_UNKNOWN);
  }
  fail_unless_equals_int (num, num_formats);

  gst_caps_unref (caps);
}

GST_END_TEST;

GST_START_TEST (test_video_formats)
{
  guint i;

  for (i = 0; i < G_N_ELEMENTS (fourcc_list); ++i) {
    const GstVideoFormatInfo *vf_info;
    GstVideoFormat fmt;
    const gchar *s;
    guint32 fourcc;
    guint w, h;

    s = fourcc_list[i].fourcc;
    fourcc = GST_MAKE_FOURCC (s[0], s[1], s[2], s[3]);
    fmt = gst_video_format_from_fourcc (fourcc);

    if (fmt == GST_VIDEO_FORMAT_UNKNOWN) {
      GST_DEBUG ("Unknown format %s, skipping tests", fourcc_list[i].fourcc);
      continue;
    }

    vf_info = gst_video_format_get_info (fmt);
    fail_unless (vf_info != NULL);

    fail_unless_equals_int (GST_VIDEO_FORMAT_INFO_FORMAT (vf_info), fmt);

    GST_INFO ("Fourcc %s, packed=%d", fourcc_list[i].fourcc,
        gst_video_format_is_packed (fmt));

    fail_unless (GST_VIDEO_FORMAT_INFO_IS_YUV (vf_info));

    /* use any non-NULL pointer so we can compare against NULL */
    {
      paintinfo paintinfo = { 0, };
      fourcc_list[i].paint_setup (&paintinfo, (unsigned char *) s);
      if (paintinfo.ap != NULL) {
        fail_unless (GST_VIDEO_FORMAT_INFO_HAS_ALPHA (vf_info));
      } else {
        fail_if (GST_VIDEO_FORMAT_INFO_HAS_ALPHA (vf_info));
      }
    }

    for (w = 1; w <= 65; ++w) {
      for (h = 1; h <= 65; ++h) {
        GstVideoInfo vinfo;
        paintinfo paintinfo = { 0, };
        guint off0, off1, off2, off3;
        guint cs0, cs1, cs2, cs3;
        guint size;

        GST_LOG ("%s, %dx%d", fourcc_list[i].fourcc, w, h);

        gst_video_info_init (&vinfo);
        gst_video_info_set_format (&vinfo, fmt, w, h);

        paintinfo.width = w;
        paintinfo.height = h;
        fourcc_list[i].paint_setup (&paintinfo, NULL);
        fail_unless_equals_int (GST_VIDEO_INFO_COMP_STRIDE (&vinfo, 0),
            paintinfo.ystride);
        if (!gst_video_format_is_packed (fmt)
            && !GST_VIDEO_INFO_N_PLANES (&vinfo) > 2) {
          /* planar */
          fail_unless_equals_int (GST_VIDEO_INFO_COMP_STRIDE (&vinfo, 1),
              paintinfo.ustride);
          fail_unless_equals_int (GST_VIDEO_INFO_COMP_STRIDE (&vinfo, 2),
              paintinfo.vstride);
          /* check component_width * height against offsets/size somehow? */
        }

        size = GST_VIDEO_INFO_SIZE (&vinfo);
        off0 = GST_VIDEO_INFO_COMP_OFFSET (&vinfo, 0);
        off1 = GST_VIDEO_INFO_COMP_OFFSET (&vinfo, 1);
        off2 = GST_VIDEO_INFO_COMP_OFFSET (&vinfo, 2);

        GST_INFO ("size %d <> %d", size, paintinfo.endptr);
        GST_INFO ("off0 %d <> %d", off0, paintinfo.yp);
        GST_INFO ("off1 %d <> %d", off1, paintinfo.up);
        GST_INFO ("off2 %d <> %d", off2, paintinfo.vp);

        fail_unless_equals_int (size, (unsigned long) paintinfo.endptr);
        fail_unless_equals_int (off0, (unsigned long) paintinfo.yp);
        fail_unless_equals_int (off1, (unsigned long) paintinfo.up);
        fail_unless_equals_int (off2, (unsigned long) paintinfo.vp);

        /* should be 0 if there's no alpha component */
        off3 = GST_VIDEO_INFO_COMP_OFFSET (&vinfo, 3);
        fail_unless_equals_int (off3, (unsigned long) paintinfo.ap);

        cs0 = GST_VIDEO_INFO_COMP_WIDTH (&vinfo, 0) *
            GST_VIDEO_INFO_COMP_HEIGHT (&vinfo, 0);
        cs1 = GST_VIDEO_INFO_COMP_WIDTH (&vinfo, 1) *
            GST_VIDEO_INFO_COMP_HEIGHT (&vinfo, 1);
        cs2 = GST_VIDEO_INFO_COMP_WIDTH (&vinfo, 2) *
            GST_VIDEO_INFO_COMP_HEIGHT (&vinfo, 2);

        /* GST_LOG ("cs0=%d,cs1=%d,cs2=%d,off0=%d,off1=%d,off2=%d,size=%d",
           cs0, cs1, cs2, off0, off1, off2, size); */

        if (!gst_video_format_is_packed (fmt))
          fail_unless (cs0 <= off1);

        if (GST_VIDEO_FORMAT_INFO_HAS_ALPHA (vinfo.finfo)) {
          cs3 = GST_VIDEO_INFO_COMP_WIDTH (&vinfo, 3) *
              GST_VIDEO_INFO_COMP_HEIGHT (&vinfo, 2);
          fail_unless (cs3 < size);
          /* U/V/alpha shouldn't take up more space than the Y component */
          fail_if (cs1 > cs0, "cs1 (%d) should be <= cs0 (%d)", cs1, cs0);
          fail_if (cs2 > cs0, "cs2 (%d) should be <= cs0 (%d)", cs2, cs0);
          fail_if (cs3 > cs0, "cs3 (%d) should be <= cs0 (%d)", cs3, cs0);

          /* all components together shouldn't take up more space than size */
          fail_unless (cs0 + cs1 + cs2 + cs3 <= size);
        } else {
          /* U/V shouldn't take up more space than the Y component */
          fail_if (cs1 > cs0, "cs1 (%d) should be <= cs0 (%d)", cs1, cs0);
          fail_if (cs2 > cs0, "cs2 (%d) should be <= cs0 (%d)", cs2, cs0);

          /* all components together shouldn't take up more space than size */
          fail_unless (cs0 + cs1 + cs2 <= size,
              "cs0 (%d) + cs1 (%d) + cs2 (%d) should be <= size (%d)",
              cs0, cs1, cs2, size);
        }
      }
    }
  }
}

GST_END_TEST;

GST_START_TEST (test_video_formats_rgb)
{
  GstVideoInfo vinfo;
  gint width, height, framerate_n, framerate_d, par_n, par_d;
  GstCaps *caps;
  GstStructure *structure;

  gst_video_info_set_format (&vinfo, GST_VIDEO_FORMAT_RGB, 800, 600);
  vinfo.par_n = 1;
  vinfo.par_d = 1;
  vinfo.fps_n = 0;
  vinfo.fps_d = 1;
  caps = gst_video_info_to_caps (&vinfo);
  structure = gst_caps_get_structure (caps, 0);

  fail_unless (gst_structure_get_int (structure, "width", &width));
  fail_unless (gst_structure_get_int (structure, "height", &height));
  fail_unless (gst_structure_get_fraction (structure, "framerate", &framerate_n,
          &framerate_d));
  fail_unless (gst_structure_get_fraction (structure, "pixel-aspect-ratio",
          &par_n, &par_d));

  fail_unless (width == 800);
  fail_unless (height == 600);
  fail_unless (framerate_n == 0);
  fail_unless (framerate_d == 1);
  fail_unless (par_n == 1);
  fail_unless (par_d == 1);

  gst_caps_unref (caps);
}

GST_END_TEST;

GST_START_TEST (test_dar_calc)
{
  guint display_ratio_n, display_ratio_d;

  /* Ensure that various Display Ratio calculations are correctly done */
  /* video 768x576, par 16/15, display par 16/15 = 4/3 */
  fail_unless (gst_video_calculate_display_ratio (&display_ratio_n,
          &display_ratio_d, 768, 576, 16, 15, 16, 15));
  fail_unless (display_ratio_n == 4 && display_ratio_d == 3);

  /* video 720x480, par 32/27, display par 1/1 = 16/9 */
  fail_unless (gst_video_calculate_display_ratio (&display_ratio_n,
          &display_ratio_d, 720, 480, 32, 27, 1, 1));
  fail_unless (display_ratio_n == 16 && display_ratio_d == 9);

  /* video 360x288, par 533333/500000, display par 16/15 = 
   * dar 1599999/1600000 */
  fail_unless (gst_video_calculate_display_ratio (&display_ratio_n,
          &display_ratio_d, 360, 288, 533333, 500000, 16, 15));
  fail_unless (display_ratio_n == 1599999 && display_ratio_d == 1280000);
}

GST_END_TEST;

GST_START_TEST (test_parse_caps_rgb)
{
  struct
  {
    const gchar *tmpl_caps_string;
    GstVideoFormat fmt;
  } formats[] = {
    /* 24 bit */
    {
    GST_VIDEO_CAPS_MAKE ("RGB"), GST_VIDEO_FORMAT_RGB}, {
    GST_VIDEO_CAPS_MAKE ("BGR"), GST_VIDEO_FORMAT_BGR},
        /* 32 bit (no alpha) */
    {
    GST_VIDEO_CAPS_MAKE ("RGBx"), GST_VIDEO_FORMAT_RGBx}, {
    GST_VIDEO_CAPS_MAKE ("xRGB"), GST_VIDEO_FORMAT_xRGB}, {
    GST_VIDEO_CAPS_MAKE ("BGRx"), GST_VIDEO_FORMAT_BGRx}, {
    GST_VIDEO_CAPS_MAKE ("xBGR"), GST_VIDEO_FORMAT_xBGR},
        /* 32 bit (with alpha) */
    {
    GST_VIDEO_CAPS_MAKE ("RGBA"), GST_VIDEO_FORMAT_RGBA}, {
    GST_VIDEO_CAPS_MAKE ("ARGB"), GST_VIDEO_FORMAT_ARGB}, {
    GST_VIDEO_CAPS_MAKE ("BGRA"), GST_VIDEO_FORMAT_BGRA}, {
    GST_VIDEO_CAPS_MAKE ("ABGR"), GST_VIDEO_FORMAT_ABGR},
        /* 16 bit */
    {
    GST_VIDEO_CAPS_MAKE ("RGB16"), GST_VIDEO_FORMAT_RGB16}, {
    GST_VIDEO_CAPS_MAKE ("BGR16"), GST_VIDEO_FORMAT_BGR16}, {
    GST_VIDEO_CAPS_MAKE ("RGB15"), GST_VIDEO_FORMAT_RGB15}, {
    GST_VIDEO_CAPS_MAKE ("BGR15"), GST_VIDEO_FORMAT_BGR15}
  };
  gint i;

  for (i = 0; i < G_N_ELEMENTS (formats); ++i) {
    GstVideoInfo vinfo;
    GstCaps *caps, *caps2;

    caps = gst_caps_from_string (formats[i].tmpl_caps_string);
    gst_caps_set_simple (caps, "width", G_TYPE_INT, 2 * (i + 1), "height",
        G_TYPE_INT, i + 1, "framerate", GST_TYPE_FRACTION, 15, 1,
        "pixel-aspect-ratio", GST_TYPE_FRACTION, 1, 1,
        "interlace-mode", G_TYPE_STRING, "progressive", NULL);
    g_assert (gst_caps_is_fixed (caps));

    GST_DEBUG ("testing caps: %" GST_PTR_FORMAT, caps);

    gst_video_info_init (&vinfo);
    fail_unless (gst_video_info_from_caps (&vinfo, caps));
    fail_unless_equals_int (GST_VIDEO_INFO_FORMAT (&vinfo), formats[i].fmt);
    fail_unless_equals_int (GST_VIDEO_INFO_WIDTH (&vinfo), 2 * (i + 1));
    fail_unless_equals_int (GST_VIDEO_INFO_HEIGHT (&vinfo), i + 1);

    /* make sure they're serialised back correctly */
    caps2 = gst_video_info_to_caps (&vinfo);
    fail_unless (caps != NULL);
    fail_unless (gst_caps_is_equal (caps, caps2),
        "caps [%" GST_PTR_FORMAT "] not equal to caps2 [%" GST_PTR_FORMAT "]",
        caps, caps2);

    gst_caps_unref (caps);
    gst_caps_unref (caps2);
  }
}

GST_END_TEST;

GST_START_TEST (test_events)
{
  GstEvent *e;
  gboolean in_still;

  e = gst_video_event_new_still_frame (TRUE);
  fail_if (e == NULL, "Failed to create still frame event");
  fail_unless (gst_video_event_parse_still_frame (e, &in_still),
      "Failed to parse still frame event");
  fail_unless (gst_video_event_parse_still_frame (e, NULL),
      "Failed to parse still frame event w/ in_still == NULL");
  fail_unless (in_still == TRUE);
  gst_event_unref (e);

  e = gst_video_event_new_still_frame (FALSE);
  fail_if (e == NULL, "Failed to create still frame event");
  fail_unless (gst_video_event_parse_still_frame (e, &in_still),
      "Failed to parse still frame event");
  fail_unless (gst_video_event_parse_still_frame (e, NULL),
      "Failed to parse still frame event w/ in_still == NULL");
  fail_unless (in_still == FALSE);
  gst_event_unref (e);
}

GST_END_TEST;

GST_START_TEST (test_convert_frame)
{
  GstVideoInfo vinfo;
  GstCaps *from_caps, *to_caps;
  GstBuffer *from_buffer;
  GstSample *from_sample, *to_sample;
  GError *error = NULL;
  gint i;
  GstMapInfo map;

  gst_debug_set_threshold_for_name ("default", GST_LEVEL_NONE);

  from_buffer = gst_buffer_new_and_alloc (640 * 480 * 4);

  gst_buffer_map (from_buffer, &map, GST_MAP_WRITE);
  for (i = 0; i < 640 * 480; i++) {
    map.data[4 * i + 0] = 0;    /* x */
    map.data[4 * i + 1] = 255;  /* R */
    map.data[4 * i + 2] = 0;    /* G */
    map.data[4 * i + 3] = 0;    /* B */
  }
  gst_buffer_unmap (from_buffer, &map);

  gst_video_info_init (&vinfo);
  gst_video_info_set_format (&vinfo, GST_VIDEO_FORMAT_xRGB, 640, 480);
  vinfo.fps_n = 25;
  vinfo.fps_d = 1;
  vinfo.par_n = 1;
  vinfo.par_d = 1;
  from_caps = gst_video_info_to_caps (&vinfo);

  from_sample = gst_sample_new (from_buffer, from_caps, NULL, NULL);

  to_caps =
      gst_caps_from_string
      ("something/that, does=(string)not, exist=(boolean)FALSE");

  to_sample =
      gst_video_convert_sample (from_sample, to_caps,
      GST_CLOCK_TIME_NONE, &error);
  fail_if (to_sample != NULL);
  fail_unless (error != NULL);
  g_error_free (error);
  error = NULL;

  gst_caps_unref (to_caps);
  gst_video_info_set_format (&vinfo, GST_VIDEO_FORMAT_I420, 240, 320);
  vinfo.fps_n = 25;
  vinfo.fps_d = 1;
  vinfo.par_n = 1;
  vinfo.par_d = 2;
  to_caps = gst_video_info_to_caps (&vinfo);

  to_sample =
      gst_video_convert_sample (from_sample, to_caps,
      GST_CLOCK_TIME_NONE, &error);
  fail_unless (to_sample != NULL);
  fail_unless (error == NULL);

  gst_buffer_unref (from_buffer);
  gst_caps_unref (from_caps);
  gst_sample_unref (from_sample);
  gst_sample_unref (to_sample);
  gst_caps_unref (to_caps);
}

GST_END_TEST;

typedef struct
{
  GMainLoop *loop;
  GstSample *sample;
  GError *error;
} ConvertFrameContext;

static void
convert_sample_async_callback (GstSample * sample, GError * err,
    ConvertFrameContext * cf_data)
{
  cf_data->sample = sample;
  cf_data->error = err;

  g_main_loop_quit (cf_data->loop);
}

GST_START_TEST (test_convert_frame_async)
{
  GstVideoInfo vinfo;
  GstCaps *from_caps, *to_caps;
  GstBuffer *from_buffer;
  GstSample *from_sample;
  gint i;
  GstMapInfo map;
  GMainLoop *loop;
  ConvertFrameContext cf_data = { NULL, NULL, NULL };

  gst_debug_set_threshold_for_name ("default", GST_LEVEL_NONE);

  from_buffer = gst_buffer_new_and_alloc (640 * 480 * 4);

  gst_buffer_map (from_buffer, &map, GST_MAP_WRITE);
  for (i = 0; i < 640 * 480; i++) {
    map.data[4 * i + 0] = 0;    /* x */
    map.data[4 * i + 1] = 255;  /* R */
    map.data[4 * i + 2] = 0;    /* G */
    map.data[4 * i + 3] = 0;    /* B */
  }
  gst_buffer_unmap (from_buffer, &map);

  gst_video_info_init (&vinfo);
  gst_video_info_set_format (&vinfo, GST_VIDEO_FORMAT_xRGB, 640, 470);
  vinfo.par_n = 1;
  vinfo.par_d = 1;
  vinfo.fps_n = 25;
  vinfo.fps_d = 1;
  from_caps = gst_video_info_to_caps (&vinfo);

  to_caps =
      gst_caps_from_string
      ("something/that, does=(string)not, exist=(boolean)FALSE");

  loop = cf_data.loop = g_main_loop_new (NULL, FALSE);

  from_sample = gst_sample_new (from_buffer, from_caps, NULL, NULL);
  gst_buffer_unref (from_buffer);
  gst_caps_unref (from_caps);

  gst_video_convert_sample_async (from_sample, to_caps,
      GST_CLOCK_TIME_NONE,
      (GstVideoConvertSampleCallback) convert_sample_async_callback, &cf_data,
      NULL);

  g_main_loop_run (loop);

  fail_if (cf_data.sample != NULL);
  fail_unless (cf_data.error != NULL);
  g_error_free (cf_data.error);
  cf_data.error = NULL;

  gst_caps_unref (to_caps);
  gst_video_info_init (&vinfo);
  gst_video_info_set_format (&vinfo, GST_VIDEO_FORMAT_I420, 240, 320);
  vinfo.par_n = 1;
  vinfo.par_d = 2;
  vinfo.fps_n = 25;
  vinfo.fps_d = 1;
  to_caps = gst_video_info_to_caps (&vinfo);
  gst_video_convert_sample_async (from_sample, to_caps,
      GST_CLOCK_TIME_NONE,
      (GstVideoConvertSampleCallback) convert_sample_async_callback, &cf_data,
      NULL);
  g_main_loop_run (loop);
  fail_unless (cf_data.sample != NULL);
  fail_unless (cf_data.error == NULL);

  gst_sample_unref (cf_data.sample);
  gst_caps_unref (to_caps);

  g_main_loop_unref (loop);
}

GST_END_TEST;

GST_START_TEST (test_video_size_from_caps)
{
  GstVideoInfo vinfo;
  GstCaps *caps;

  caps = gst_caps_new_simple ("video/x-raw",
      "format", G_TYPE_STRING, "YV12",
      "width", G_TYPE_INT, 640,
      "height", G_TYPE_INT, 480, "framerate", GST_TYPE_FRACTION, 25, 1, NULL);

  gst_video_info_init (&vinfo);
  fail_unless (gst_video_info_from_caps (&vinfo, caps));
  fail_unless (GST_VIDEO_INFO_SIZE (&vinfo) == (640 * 480 * 12 / 8));

  gst_caps_unref (caps);
}

GST_END_TEST;

<<<<<<< HEAD
#undef ASSERT_CRITICAL
#define ASSERT_CRITICAL(code) while(0){}        /* nothing */

#if 0
/* FIXME 0.11: port overlay composition to buffer meta */
=======
>>>>>>> fe0e2d65
GST_START_TEST (test_overlay_composition)
{
  GstVideoOverlayComposition *comp1, *comp2;
  GstVideoOverlayRectangle *rect1, *rect2;
  GstBuffer *pix1, *pix2, *buf;
  guint seq1, seq2;
  guint w, h, stride;
  gint x, y;

  pix1 = gst_buffer_new_and_alloc (200 * sizeof (guint32) * 50);
  memset (GST_BUFFER_DATA (pix1), 0, GST_BUFFER_SIZE (pix1));

  rect1 = gst_video_overlay_rectangle_new_argb (pix1, 200, 50, 200 * 4,
      600, 50, 300, 50, GST_VIDEO_OVERLAY_FORMAT_FLAG_NONE);

  gst_buffer_unref (pix1);
  pix1 = NULL;

  comp1 = gst_video_overlay_composition_new (rect1);
  fail_unless (gst_video_overlay_composition_n_rectangles (comp1) == 1);
  fail_unless (gst_video_overlay_composition_get_rectangle (comp1, 0) == rect1);
  fail_unless (gst_video_overlay_composition_get_rectangle (comp1, 1) == NULL);

  /* rectangle was created first, sequence number should be smaller */
  seq1 = gst_video_overlay_rectangle_get_seqnum (rect1);
  seq2 = gst_video_overlay_composition_get_seqnum (comp1);
  fail_unless (seq1 < seq2);

  /* composition took own ref, so refcount is 2 now, so this should fail */
  ASSERT_CRITICAL (gst_video_overlay_rectangle_set_render_rectangle (rect1, 50,
          600, 300, 50));

  /* drop our ref, so refcount is 1 (we know it will continue to be valid) */
  gst_video_overlay_rectangle_unref (rect1);
  gst_video_overlay_rectangle_set_render_rectangle (rect1, 50, 600, 300, 50);

  comp2 = gst_video_overlay_composition_new (rect1);
  fail_unless (gst_video_overlay_composition_n_rectangles (comp2) == 1);
  fail_unless (gst_video_overlay_composition_get_rectangle (comp2, 0) == rect1);
  fail_unless (gst_video_overlay_composition_get_rectangle (comp2, 1) == NULL);

  fail_unless (seq1 < gst_video_overlay_composition_get_seqnum (comp2));
  fail_unless (seq2 < gst_video_overlay_composition_get_seqnum (comp2));

  /* now refcount is 2 again because comp2 has also taken a ref, so must fail */
  ASSERT_CRITICAL (gst_video_overlay_rectangle_set_render_rectangle (rect1, 0,
          0, 1, 1));

  /* this should make a copy of the rectangles so drop the original
   * second ref on rect1 */
  comp2 = gst_video_overlay_composition_make_writable (comp2);
  gst_video_overlay_rectangle_set_render_rectangle (rect1, 51, 601, 301, 51);

  rect2 = gst_video_overlay_composition_get_rectangle (comp2, 0);
  fail_unless (gst_video_overlay_composition_n_rectangles (comp2) == 1);
  fail_unless (gst_video_overlay_composition_get_rectangle (comp2, 0) == rect2);
  fail_unless (gst_video_overlay_composition_get_rectangle (comp2, 1) == NULL);
  fail_unless (rect1 != rect2);

  gst_video_overlay_composition_add_rectangle (comp1, rect2);
  gst_video_overlay_composition_ref (comp1);
  ASSERT_CRITICAL (gst_video_overlay_composition_add_rectangle (comp1, rect2));
  gst_video_overlay_composition_unref (comp1);

  /* make sure the copy really worked */
  gst_video_overlay_rectangle_get_render_rectangle (rect1, &x, &y, &w, &h);
  fail_unless_equals_int (x, 51);
  fail_unless_equals_int (y, 601);
  fail_unless_equals_int (w, 301);
  fail_unless_equals_int (h, 51);

  /* get scaled pixbuf and touch last byte */
  pix1 = gst_video_overlay_rectangle_get_pixels_argb (rect1, &stride,
      GST_VIDEO_OVERLAY_FORMAT_FLAG_NONE);
  fail_unless (GST_BUFFER_SIZE (pix1) > ((h - 1) * stride + (w * 4) - 1),
      "size %u vs. last pixel offset %u", GST_BUFFER_SIZE (pix1),
      ((h - 1) * stride + (w * 4) - 1));
  fail_unless_equals_int (*(GST_BUFFER_DATA (pix1) + ((h - 1) * stride +
              (w * 4) - 1)), 0);

  gst_video_overlay_rectangle_get_render_rectangle (rect2, &x, &y, &w, &h);
  fail_unless_equals_int (x, 50);
  fail_unless_equals_int (y, 600);
  fail_unless_equals_int (w, 300);
  fail_unless_equals_int (h, 50);

  /* get scaled pixbuf and touch last byte */
  pix2 = gst_video_overlay_rectangle_get_pixels_argb (rect2, &stride,
      GST_VIDEO_OVERLAY_FORMAT_FLAG_NONE);
  fail_unless (GST_BUFFER_SIZE (pix2) > ((h - 1) * stride + (w * 4) - 1),
      "size %u vs. last pixel offset %u", GST_BUFFER_SIZE (pix1),
      ((h - 1) * stride + (w * 4) - 1));
  fail_unless_equals_int (*(GST_BUFFER_DATA (pix2) + ((h - 1) * stride +
              (w * 4) - 1)), 0);

  /* get scaled pixbuf again, should be the same buffer as before (caching) */
  pix1 = gst_video_overlay_rectangle_get_pixels_argb (rect2, &stride,
      GST_VIDEO_OVERLAY_FORMAT_FLAG_NONE);
  fail_unless (pix1 == pix2);

  /* now compare the original unscaled ones */
  pix1 = gst_video_overlay_rectangle_get_pixels_unscaled_argb (rect1, &w, &h,
      &stride, GST_VIDEO_OVERLAY_FORMAT_FLAG_NONE);
  pix2 = gst_video_overlay_rectangle_get_pixels_unscaled_argb (rect2, &w, &h,
      &stride, GST_VIDEO_OVERLAY_FORMAT_FLAG_NONE);

  /* the original pixel buffers should be identical */
  fail_unless (pix1 == pix2);
  fail_unless_equals_int (w, 200);
  fail_unless_equals_int (h, 50);

  /* touch last byte */
  fail_unless (GST_BUFFER_SIZE (pix1) > ((h - 1) * stride + (w * 4) - 1),
      "size %u vs. last pixel offset %u", GST_BUFFER_SIZE (pix1),
      ((h - 1) * stride + (w * 4) - 1));
  fail_unless_equals_int (*(GST_BUFFER_DATA (pix1) + ((h - 1) * stride +
              (w * 4) - 1)), 0);

  /* test attaching and retrieving of compositions to/from buffers */
  buf = gst_buffer_new ();
  fail_unless (gst_video_buffer_get_overlay_composition (buf) == NULL);

  gst_buffer_ref (buf);
  /* buffer now has refcount of 2, so its metadata is not writable */
  ASSERT_CRITICAL (gst_video_buffer_set_overlay_composition (buf, comp1));
  gst_buffer_unref (buf);
  gst_video_buffer_set_overlay_composition (buf, comp1);
  fail_unless (gst_video_buffer_get_overlay_composition (buf) == comp1);
  gst_video_buffer_set_overlay_composition (buf, comp2);
  fail_unless (gst_video_buffer_get_overlay_composition (buf) == comp2);
  gst_video_buffer_set_overlay_composition (buf, NULL);
  fail_unless (gst_video_buffer_get_overlay_composition (buf) == NULL);

  /* make sure the buffer cleans up its composition ref when unreffed */
  gst_video_buffer_set_overlay_composition (buf, comp2);
  gst_buffer_unref (buf);

  gst_video_overlay_composition_unref (comp2);
  gst_video_overlay_composition_unref (comp1);
}

GST_END_TEST;
#endif

GST_START_TEST (test_overlay_composition_premultiplied_alpha)
{
  GstVideoOverlayRectangle *rect1;
  GstBuffer *pix1, *pix2, *pix3, *pix4, *pix5;
  GstBuffer *pix6, *pix7, *pix8, *pix9, *pix10;
  guint8 *data5, *data7;
  guint w, h, stride, w2, h2, stride2;

  pix1 = gst_buffer_new_and_alloc (200 * sizeof (guint32) * 50);
  memset (GST_BUFFER_DATA (pix1), 0x80, GST_BUFFER_SIZE (pix1));

  rect1 = gst_video_overlay_rectangle_new_argb (pix1, 200, 50, 200 * 4,
      600, 50, 300, 50, GST_VIDEO_OVERLAY_FORMAT_FLAG_NONE);
  gst_buffer_unref (pix1);

  /* same flags, unscaled, should be the same buffer */
  pix2 = gst_video_overlay_rectangle_get_pixels_unscaled_argb (rect1, &w, &h,
      &stride, GST_VIDEO_OVERLAY_FORMAT_FLAG_NONE);
  fail_unless (pix1 == pix2);

  /* same flags, but scaled */
  pix3 = gst_video_overlay_rectangle_get_pixels_argb (rect1, &stride,
      GST_VIDEO_OVERLAY_FORMAT_FLAG_NONE);
  fail_if (pix3 == pix1 || pix3 == pix2);

  /* same again, should hopefully get the same (cached) buffer as before */
  pix4 = gst_video_overlay_rectangle_get_pixels_argb (rect1, &stride,
      GST_VIDEO_OVERLAY_FORMAT_FLAG_NONE);
  fail_unless (pix4 == pix3);

  /* just to update the vars */
  pix2 = gst_video_overlay_rectangle_get_pixels_unscaled_argb (rect1, &w, &h,
      &stride, GST_VIDEO_OVERLAY_FORMAT_FLAG_NONE);

  /* now, let's try to get premultiplied alpha from the unpremultiplied input */
  pix5 = gst_video_overlay_rectangle_get_pixels_unscaled_argb (rect1, &w2, &h2,
      &stride2, GST_VIDEO_OVERLAY_FORMAT_FLAG_PREMULTIPLIED_ALPHA);
  fail_if (pix5 == pix1 || pix5 == pix2 || pix5 == pix3);
  fail_unless_equals_int (stride, stride2);
  fail_unless_equals_int (w, w2);
  fail_unless_equals_int (h, h2);
  fail_unless_equals_int (GST_BUFFER_SIZE (pix2), GST_BUFFER_SIZE (pix5));
  data5 = GST_BUFFER_DATA (pix5);
  fail_if (memcmp (data5, GST_BUFFER_DATA (pix2), GST_BUFFER_SIZE (pix5)) == 0);

  /* make sure it actually did what we expected it to do (input=0x80808080) */
#if G_BYTE_ORDER == G_LITTLE_ENDIAN
  /* B - G - R - A */
  fail_unless_equals_int (data5[0], 0x40);
  fail_unless_equals_int (data5[1], 0x40);
  fail_unless_equals_int (data5[2], 0x40);
  fail_unless_equals_int (data5[3], 0x80);
#else
  /* A - R - G - B */
  fail_unless_equals_int (data5[0], 0x40);
  fail_unless_equals_int (data5[1], 0x40);
  fail_unless_equals_int (data5[2], 0x40);
  fail_unless_equals_int (data5[3], 0x80);
#endif

  /* same again, now we should be getting back the same buffer as before,
   * as it should have been cached */
  pix6 = gst_video_overlay_rectangle_get_pixels_unscaled_argb (rect1, &w2, &h2,
      &stride2, GST_VIDEO_OVERLAY_FORMAT_FLAG_PREMULTIPLIED_ALPHA);
  fail_unless (pix6 == pix5);

  /* just to update the stride var */
  pix3 = gst_video_overlay_rectangle_get_pixels_argb (rect1, &stride,
      GST_VIDEO_OVERLAY_FORMAT_FLAG_NONE);
  fail_unless (pix3 == pix4);

  /* now try to get scaled premultiplied alpha from unpremultiplied input */
  pix7 = gst_video_overlay_rectangle_get_pixels_argb (rect1, &stride2,
      GST_VIDEO_OVERLAY_FORMAT_FLAG_PREMULTIPLIED_ALPHA);
  fail_if (pix7 == pix1 || pix7 == pix2 || pix7 == pix3 || pix7 == pix5);
  fail_unless_equals_int (stride, stride2);

  data7 = GST_BUFFER_DATA (pix7);
  /* make sure it actually did what we expected it to do (input=0x80808080)
   * hoping that the scaling didn't mess up our values */
#if G_BYTE_ORDER == G_LITTLE_ENDIAN
  /* B - G - R - A */
  fail_unless_equals_int (data7[0], 0x40);
  fail_unless_equals_int (data7[1], 0x40);
  fail_unless_equals_int (data7[2], 0x40);
  fail_unless_equals_int (data7[3], 0x80);
#else
  /* A - R - G - B */
  fail_unless_equals_int (data7[0], 0x40);
  fail_unless_equals_int (data7[1], 0x40);
  fail_unless_equals_int (data7[2], 0x40);
  fail_unless_equals_int (data7[3], 0x80);
#endif

  /* and the same again, it should be cached now */
  pix8 = gst_video_overlay_rectangle_get_pixels_argb (rect1, &stride2,
      GST_VIDEO_OVERLAY_FORMAT_FLAG_PREMULTIPLIED_ALPHA);
  fail_unless (pix8 == pix7);

  /* make sure other cached stuff is still there */
  pix9 = gst_video_overlay_rectangle_get_pixels_argb (rect1, &stride,
      GST_VIDEO_OVERLAY_FORMAT_FLAG_NONE);
  fail_unless (pix9 == pix3);
  pix10 = gst_video_overlay_rectangle_get_pixels_unscaled_argb (rect1, &w2, &h2,
      &stride2, GST_VIDEO_OVERLAY_FORMAT_FLAG_PREMULTIPLIED_ALPHA);
  fail_unless (pix10 == pix5);

  gst_video_overlay_rectangle_unref (rect1);
}

GST_END_TEST;

static Suite *
video_suite (void)
{
  Suite *s = suite_create ("video support library");
  TCase *tc_chain = tcase_create ("general");

  suite_add_tcase (s, tc_chain);
  tcase_add_test (tc_chain, test_video_formats);
  tcase_add_test (tc_chain, test_video_formats_rgb);
  tcase_add_test (tc_chain, test_video_formats_all);
  tcase_add_test (tc_chain, test_dar_calc);
  tcase_add_test (tc_chain, test_parse_caps_rgb);
  tcase_add_test (tc_chain, test_events);
  tcase_add_test (tc_chain, test_convert_frame);
  tcase_add_test (tc_chain, test_convert_frame_async);
  tcase_add_test (tc_chain, test_video_size_from_caps);
#if 0
  /* FIXME 0.11: port overlay compositions */
  tcase_add_test (tc_chain, test_overlay_composition);
<<<<<<< HEAD
#endif
=======
  tcase_add_test (tc_chain, test_overlay_composition_premultiplied_alpha);
>>>>>>> fe0e2d65

  return s;
}

GST_CHECK_MAIN (video);<|MERGE_RESOLUTION|>--- conflicted
+++ resolved
@@ -859,14 +859,8 @@
 
 GST_END_TEST;
 
-<<<<<<< HEAD
-#undef ASSERT_CRITICAL
-#define ASSERT_CRITICAL(code) while(0){}        /* nothing */
-
 #if 0
 /* FIXME 0.11: port overlay composition to buffer meta */
-=======
->>>>>>> fe0e2d65
 GST_START_TEST (test_overlay_composition)
 {
   GstVideoOverlayComposition *comp1, *comp2;
@@ -1009,7 +1003,6 @@
 }
 
 GST_END_TEST;
-#endif
 
 GST_START_TEST (test_overlay_composition_premultiplied_alpha)
 {
@@ -1122,6 +1115,7 @@
 }
 
 GST_END_TEST;
+#endif
 
 static Suite *
 video_suite (void)
@@ -1142,11 +1136,8 @@
 #if 0
   /* FIXME 0.11: port overlay compositions */
   tcase_add_test (tc_chain, test_overlay_composition);
-<<<<<<< HEAD
+  tcase_add_test (tc_chain, test_overlay_composition_premultiplied_alpha);
 #endif
-=======
-  tcase_add_test (tc_chain, test_overlay_composition_premultiplied_alpha);
->>>>>>> fe0e2d65
 
   return s;
 }
