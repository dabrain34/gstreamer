--- conflicted
+++ resolved
@@ -6,605 +6,574 @@
 msgstr ""
 "Project-Id-Version: gst-plugins-base 0.10.21.3\n"
 "Report-Msgid-Bugs-To: http://bugzilla.gnome.org/\n"
-<<<<<<< HEAD
-"POT-Creation-Date: 2011-08-02 21:32+0200\n"
-=======
-"POT-Creation-Date: 2011-08-20 12:18+0100\n"
->>>>>>> 54c15acd
+"POT-Creation-Date: 2009-01-09 22:45+0000\n"
 "PO-Revision-Date: 2009-01-14 12:41+0800\n"
 "Last-Translator: Ji ZhengYu <zhengyuji@gmail.com>\n"
 "Language-Team: Chinese (simplified) <i18n-zh@googlegroups.com>\n"
-"Language: zh_CN\n"
 "MIME-Version: 1.0\n"
 "Content-Type: text/plain; charset=utf-8\n"
 "Content-Transfer-Encoding: 8bit\n"
 
+#: ext/alsa/gstalsamixertrack.c:144
 msgid "Master"
 msgstr "主音量"
 
+#: ext/alsa/gstalsamixertrack.c:145
 msgid "Bass"
 msgstr "低音(Bass)"
 
+#: ext/alsa/gstalsamixertrack.c:146
 msgid "Treble"
 msgstr "高音(Treble)"
 
+#: ext/alsa/gstalsamixertrack.c:147
 msgid "PCM"
 msgstr "波形"
 
+#: ext/alsa/gstalsamixertrack.c:148
 msgid "Synth"
 msgstr "合成器"
 
+#: ext/alsa/gstalsamixertrack.c:149
 msgid "Line-in"
 msgstr "线路输入"
 
+#: ext/alsa/gstalsamixertrack.c:150
 msgid "CD"
 msgstr "CD"
 
+#: ext/alsa/gstalsamixertrack.c:151
 msgid "Microphone"
 msgstr "话筒"
 
+#: ext/alsa/gstalsamixertrack.c:152
 msgid "PC Speaker"
 msgstr "PC 扬声器"
 
+#: ext/alsa/gstalsamixertrack.c:153
 msgid "Playback"
 msgstr "回放"
 
+#: ext/alsa/gstalsamixertrack.c:154 ext/alsa/gstalsamixertrack.c:220
+#: ext/alsa/gstalsamixertrack.c:223
 msgid "Capture"
 msgstr "录音"
 
+#: ext/alsa/gstalsasink.c:479
 msgid "Could not open device for playback in mono mode."
 msgstr "无法在单声道模式打开设备播放。"
 
+#: ext/alsa/gstalsasink.c:481
 msgid "Could not open device for playback in stereo mode."
 msgstr "无法在立体声模式打开设备播放。"
 
+#: ext/alsa/gstalsasink.c:485
 #, c-format
 msgid "Could not open device for playback in %d-channel mode."
 msgstr "无法在 %d 声道模式打开设备播放。"
 
-msgid ""
-"Could not open audio device for playback. Device is being used by another "
-"application."
+#: ext/alsa/gstalsasink.c:687
+msgid "Could not open audio device for playback. Device is being used by another application."
 msgstr "无法打开音频设备用于回放。目前有另一个程序正在使用该设备。"
 
+#: ext/alsa/gstalsasink.c:692
 msgid "Could not open audio device for playback."
 msgstr "无法打开音频设备播放。"
 
+#: ext/alsa/gstalsasrc.c:417
 msgid "Could not open device for recording in mono mode."
 msgstr "无法在单声道模式打开设备录音。"
 
+#: ext/alsa/gstalsasrc.c:419
 msgid "Could not open device for recording in stereo mode."
 msgstr "无法在立体声模式打开设备录音。"
 
+#: ext/alsa/gstalsasrc.c:423
 #, c-format
 msgid "Could not open device for recording in %d-channel mode"
 msgstr "无法在 %d 声道模式打开设备录音。"
 
-msgid ""
-"Could not open audio device for recording. Device is being used by another "
-"application."
+#: ext/alsa/gstalsasrc.c:628
+msgid "Could not open audio device for recording. Device is being used by another application."
 msgstr "无法打开音频设备用于录音。目前有另一个程序正在使用该设备。"
 
+#: ext/alsa/gstalsasrc.c:633
 msgid "Could not open audio device for recording."
 msgstr "无法打开音频设备录音。"
 
+#: ext/cdparanoia/gstcdparanoiasrc.c:257 ext/cdparanoia/gstcdparanoiasrc.c:263
 msgid "Could not open CD device for reading."
 msgstr "无法打开 CD 设备读取。"
 
+#: ext/cdparanoia/gstcdparanoiasrc.c:389
 msgid "Could not seek CD."
 msgstr "无法搜索 CD。"
 
+#: ext/cdparanoia/gstcdparanoiasrc.c:397
 msgid "Could not read CD."
 msgstr "无法读取 CD。"
 
+#: ext/gnomevfs/gstgnomevfssink.c:379
+#, c-format
+msgid "Could not open vfs file \"%s\" for writing: %s."
+msgstr "无法打开 vfs 文件“%s”写入：%s。"
+
+#: ext/gnomevfs/gstgnomevfssink.c:386
+msgid "No filename given"
+msgstr "没有给定文件名"
+
+#: ext/gnomevfs/gstgnomevfssink.c:412
+#, c-format
+msgid "Could not close vfs file \"%s\"."
+msgstr "无法关闭 vfs 文件“%s”。"
+
+#: ext/gnomevfs/gstgnomevfssink.c:570
+#, c-format
+msgid "Error while writing to file \"%s\"."
+msgstr "写入文件“%s”时出错。"
+
+#: ext/ogg/gstoggdemux.c:3150
 msgid "Internal data stream error."
 msgstr "内部数据流错误。"
 
+#: gst/playback/gstdecodebin.c:985 gst/playback/gstdecodebin2.c:1028
+#: gst/playback/gstplaybasebin.c:1536 gst/playback/gstplaybasebin.c:1672
 #, c-format
 msgid "A %s plugin is required to play this stream, but not installed."
 msgstr "播放此数据流需要 %s 插件，但它未安装。"
 
-#, fuzzy
-msgid "Could not determine type of stream"
-msgstr "无法创建“typefind”组件。"
-
+#: gst/playback/gstdecodebin.c:1799 gst/playback/gstdecodebin2.c:1424
 msgid "This appears to be a text file"
 msgstr "此文件是个文本文件"
 
+#: gst/playback/gstplaybasebin.c:1519
+#, c-format
+msgid "Invalid subtitle URI \"%s\", subtitles disabled."
+msgstr "无效的字幕 URI “%s”，不使用字幕。"
+
+#: gst/playback/gstplaybasebin.c:1642 gst/playback/gsturidecodebin.c:812
+msgid "No URI specified to play from."
+msgstr "未指定要播放的 URI。"
+
+#: gst/playback/gstplaybasebin.c:1648 gst/playback/gsturidecodebin.c:818
+#, c-format
+msgid "Invalid URI \"%s\"."
+msgstr "无效的 URI“%s”。"
+
+#: gst/playback/gstplaybasebin.c:1654
+msgid "RTSP streams cannot be played yet."
+msgstr "RTSP 流尚不能播放。"
+
+#: gst/playback/gstplaybasebin.c:2006
+msgid "Could not create \"decodebin\" element."
+msgstr "无法创建“decodebin”组件。"
+
+#: gst/playback/gstplaybasebin.c:2224 gst/playback/gsturidecodebin.c:1406
+msgid "Source element is invalid."
+msgstr "无效的源组件。"
+
+#: gst/playback/gstplaybasebin.c:2301
+msgid "Only a subtitle stream was detected. Either you are loading a subtitle file or some other type of text file, or the media file was not recognized."
+msgstr "仅检测到字幕流。您可能装入的是字幕文件或者其它类型文本文件，又或者是媒体文件无法识别。"
+
+#: gst/playback/gstplaybasebin.c:2306
+msgid "You do not have a decoder installed to handle this file. You might need to install the necessary plugins."
+msgstr "您没有安装可处理此文件的解码器。您可能需要安装必要的插件。"
+
+#: gst/playback/gstplaybasebin.c:2310
+msgid "This is not a media file"
+msgstr "此文件不是媒体文件"
+
+#: gst/playback/gstplaybasebin.c:2315
+msgid "A subtitle stream was detected, but no video stream."
+msgstr "检测到了字幕流，但无视频流。"
+
+#: gst/playback/gstplaybin.c:882 gst/playback/gstplaysink.c:758
+msgid "Both autovideosink and xvimagesink elements are missing."
+msgstr "autovideosink 和 xvimagesink 组件都缺少。"
+
+#: gst/playback/gstplaybin.c:890 gst/playback/gstplaybin.c:900
+#: gst/playback/gstplaybin.c:1157 gst/playback/gstplaybin.c:1166
+#: gst/playback/gstplaybin.c:1175 gst/playback/gstplaybin.c:1306
+#: gst/playback/gstplaybin.c:1315 gst/playback/gstplaybin.c:1324
+#: gst/playback/gstplaysink.c:714 gst/playback/gstplaysink.c:729
+#: gst/playback/gstplaysink.c:845 gst/playback/gstplaysink.c:854
+#: gst/playback/gstplaysink.c:955 gst/playback/gstplaysink.c:973
+#: gst/playback/gstplaysink.c:992 gst/playback/gstplaysink.c:1139
+#: gst/playback/gstplaysink.c:1148 gst/playback/gstplaysink.c:1157
 #, c-format
 msgid "Missing element '%s' - check your GStreamer installation."
 msgstr "未找到组件‘%s’－请检查您的 GStreamer 安装情况。"
 
-#, fuzzy, c-format
-msgid "Both autovideosink and %s elements are missing."
-msgstr "autovideosink 和 xvimagesink 组件都缺少。"
-
-#, fuzzy
-msgid "The autovideosink element is missing."
-msgstr "autovideosink 和 xvimagesink 组件都缺少。"
-
-#, c-format
-msgid "Configured videosink %s is not working."
-msgstr ""
-
-#, fuzzy, c-format
-msgid "Both autovideosink and %s elements are not working."
-msgstr "autovideosink 和 xvimagesink 组件都缺少。"
-
-#, fuzzy
-msgid "The autovideosink element is not working."
-msgstr "autovideosink 和 xvimagesink 组件都缺少。"
-
-msgid "Custom text sink element is not usable."
-msgstr ""
-
+#: gst/playback/gstplaybin.c:1150 gst/playback/gstplaysink.c:1045
+msgid "Both autoaudiosink and alsasink elements are missing."
+msgstr "autovideosink 和 alsasink 组件都缺少。"
+
+#: gst/playback/gstplaysink.c:1028
 msgid "No volume control found"
 msgstr "未找到音量控制"
 
-#, fuzzy, c-format
-msgid "Both autoaudiosink and %s elements are missing."
-msgstr "autovideosink 和 alsasink 组件都缺少。"
-
-#, fuzzy
-msgid "The autoaudiosink element is missing."
-msgstr "autovideosink 和 alsasink 组件都缺少。"
-
-#, c-format
-msgid "Configured audiosink %s is not working."
-msgstr ""
-
-#, fuzzy, c-format
-msgid "Both autoaudiosink and %s elements are not working."
-msgstr "autovideosink 和 alsasink 组件都缺少。"
-
-#, fuzzy
-msgid "The autoaudiosink element is not working."
-msgstr "autovideosink 和 alsasink 组件都缺少。"
-
-#, fuzzy
-msgid "Can't play a text file without video or visualizations."
+#: gst/playback/gstplaysink.c:1380
+msgid "Can't play a text file without video."
 msgstr "无法播放不带视频的文本文件。"
 
+#: gst/playback/gstqueue2.c:991
+msgid "No file name specified."
+msgstr "未给定文件名。"
+
+#: gst/playback/gstqueue2.c:997
+#, c-format
+msgid "Could not open file \"%s\" for reading."
+msgstr "无法打开文件“%s”读取。"
+
+#: gst/playback/gsturidecodebin.c:589
 #, c-format
 msgid "No decoder available for type '%s'."
 msgstr "找不到‘%s’类型可用的解码器。"
 
-msgid "No URI specified to play from."
-msgstr "未指定要播放的 URI。"
-
-#, c-format
-msgid "Invalid URI \"%s\"."
-msgstr "无效的 URI“%s”。"
-
+#: gst/playback/gsturidecodebin.c:824
 msgid "This stream type cannot be played yet."
 msgstr "此类型的数据流尚不能播放。"
 
+#: gst/playback/gsturidecodebin.c:835
 #, c-format
 msgid "No URI handler implemented for \"%s\"."
 msgstr "“%s”未实现 URI 处理器。"
 
-msgid "Source element is invalid."
-msgstr "无效的源组件。"
-
+#: gst/playback/gsturidecodebin.c:1126
+msgid "Could not create \"decodebin2\" element."
+msgstr "无法创建“decodebin”组件。"
+
+#: gst/playback/gsturidecodebin.c:1193
+msgid "Could not create \"queue2\" element."
+msgstr "无法创建“queue2”组件。"
+
+#: gst/playback/gsturidecodebin.c:1232
+msgid "Could not create \"typefind\" element."
+msgstr "无法创建“typefind”组件。"
+
+#: gst/tcp/gsttcp.c:503 gst/tcp/gsttcpclientsink.c:278
 #, c-format
 msgid "Error while sending data to \"%s:%d\"."
 msgstr "发送数据至“%s:%d”时出错。"
 
+#: gst/tcp/gsttcp.c:555
+#, fuzzy, c-format
+msgid "Error while sending gdp header data to \"%s:%d\"."
+msgstr "发送 gdp 头部数据至“%s:%d”时出错。"
+
+#: gst/tcp/gsttcp.c:564
+#, c-format
+msgid "Error while sending gdp payload data to \"%s:%d\"."
+msgstr "发送 gdp 负载数据至“%s:%d”时出错。"
+
+#: gst/tcp/gsttcpclientsink.c:390 gst/tcp/gsttcpclientsrc.c:373
 #, c-format
 msgid "Connection to %s:%d refused."
 msgstr "拒绝连接至 %s:%d。"
 
+#: gst-libs/gst/audio/gstbaseaudiosrc.c:804
 msgid "Can't record audio fast enough"
 msgstr "无法足够快的录音"
 
+#: gst-libs/gst/tag/gsttagdemux.c:1055
 msgid "Failed to read tag: not enough data"
 msgstr "无法读取标签: 数据不足"
 
+#: gst-libs/gst/tag/tags.c:59
 msgid "track ID"
 msgstr "音轨 ID"
 
+#: gst-libs/gst/tag/tags.c:59
 msgid "MusicBrainz track ID"
 msgstr "MusicBrainz 音轨 ID"
 
+#: gst-libs/gst/tag/tags.c:61
 msgid "artist ID"
 msgstr "艺人 ID"
 
+#: gst-libs/gst/tag/tags.c:61
 msgid "MusicBrainz artist ID"
 msgstr "MusicBrainz 艺人 ID"
 
+#: gst-libs/gst/tag/tags.c:63
 msgid "album ID"
 msgstr "专辑 ID"
 
+#: gst-libs/gst/tag/tags.c:63
 msgid "MusicBrainz album ID"
 msgstr "MusicBrainz 专辑 ID"
 
+#: gst-libs/gst/tag/tags.c:66
 msgid "album artist ID"
 msgstr "音轨艺人 ID"
 
+#: gst-libs/gst/tag/tags.c:66
 msgid "MusicBrainz album artist ID"
 msgstr "MusicBrainz 专辑艺人 ID"
 
+#: gst-libs/gst/tag/tags.c:68
 msgid "track TRM ID"
 msgstr "音轨 TRM ID"
 
+#: gst-libs/gst/tag/tags.c:68
 msgid "MusicBrainz TRM ID"
 msgstr "MusicBrainz TRM ID"
 
-msgid "capturing shutter speed"
-msgstr ""
-
-msgid "Shutter speed used when capturing an image, in seconds"
-msgstr ""
-
-msgid "capturing focal ratio"
-msgstr ""
-
-msgid "Focal ratio (f-number) used when capturing the image"
-msgstr ""
-
-msgid "capturing focal length"
-msgstr ""
-
-msgid "Focal length of the lens used capturing the image, in mm"
-msgstr ""
-
-msgid "capturing digital zoom ratio"
-msgstr ""
-
-msgid "Digital zoom ratio used when capturing an image"
-msgstr ""
-
-msgid "capturing iso speed"
-msgstr ""
-
-msgid "The ISO speed used when capturing an image"
-msgstr ""
-
-msgid "capturing exposure program"
-msgstr ""
-
-msgid "The exposure program used when capturing an image"
-msgstr ""
-
-msgid "capturing exposure mode"
-msgstr ""
-
-msgid "The exposure mode used when capturing an image"
-msgstr ""
-
-msgid "capturing exposure compensation"
-msgstr ""
-
-msgid "The exposure compensation used when capturing an image"
-msgstr ""
-
-msgid "capturing scene capture type"
-msgstr ""
-
-msgid "The scene capture mode used when capturing an image"
-msgstr ""
-
-msgid "capturing gain adjustment"
-msgstr ""
-
-msgid "The overall gain adjustment applied on an image"
-msgstr ""
-
-msgid "capturing white balance"
-msgstr ""
-
-msgid "The white balance mode set when capturing an image"
-msgstr ""
-
-msgid "capturing contrast"
-msgstr ""
-
-msgid "The direction of contrast processing applied when capturing an image"
-msgstr ""
-
-msgid "capturing saturation"
-msgstr ""
-
-msgid "The direction of saturation processing applied when capturing an image"
-msgstr ""
-
-msgid "capturing sharpness"
-msgstr ""
-
-msgid "The direction of sharpness processing applied when capturing an image"
-msgstr ""
-
-msgid "capturing flash fired"
-msgstr ""
-
-msgid "If the flash fired while capturing an image"
-msgstr ""
-
-msgid "capturing flash mode"
-msgstr ""
-
-msgid "The selected flash mode while capturing an image"
-msgstr ""
-
-msgid "capturing metering mode"
-msgstr ""
-
-msgid ""
-"The metering mode used while determining exposure for capturing an image"
-msgstr ""
-
-msgid "capturing source"
-msgstr ""
-
-msgid "The source or type of device used for the capture"
-msgstr ""
-
-msgid "image horizontal ppi"
-msgstr ""
-
-msgid "Media (image/video) intended horizontal pixel density in ppi"
-msgstr ""
-
-msgid "image vertical ppi"
-msgstr ""
-
-msgid "Media (image/video) intended vertical pixel density in ppi"
-msgstr ""
-
-msgid "ID3v2 frame"
-msgstr ""
-
-msgid "unparsed id3v2 tag frame"
-msgstr ""
-
+#: gst-libs/gst/cdda/gstcddabasesrc.c:1397
+#: gst-libs/gst/cdda/gstcddabasesrc.c:1430
 msgid "This CD has no audio tracks"
 msgstr "此 CD 无音轨"
 
+#: gst-libs/gst/pbutils/descriptions.c:66
 msgid "ID3 tag"
 msgstr "ID3 标识"
 
+#: gst-libs/gst/pbutils/descriptions.c:67
 msgid "APE tag"
 msgstr "APE 标识"
 
+#: gst-libs/gst/pbutils/descriptions.c:68
 msgid "ICY internet radio"
 msgstr "ICY 网络电台"
 
+#: gst-libs/gst/pbutils/descriptions.c:91
 msgid "Apple Lossless Audio (ALAC)"
 msgstr "Apple 无损音频(ALAC)"
 
+#: gst-libs/gst/pbutils/descriptions.c:100
 msgid "Free Lossless Audio Codec (FLAC)"
 msgstr "自由无损音频编码(FLAC)"
 
+#: gst-libs/gst/pbutils/descriptions.c:125
+#: gst-libs/gst/pbutils/descriptions.c:126
 msgid "Lossless True Audio (TTA)"
 msgstr "无损高保真音频(TTA)"
 
+#: gst-libs/gst/pbutils/descriptions.c:134
 msgid "Windows Media Speech"
 msgstr "Windows Media 语音"
 
+#: gst-libs/gst/pbutils/descriptions.c:148
 msgid "CYUV Lossless"
 msgstr "CYUV 无损"
 
+#: gst-libs/gst/pbutils/descriptions.c:151
 msgid "FFMpeg v1"
 msgstr "FFMpeg v1"
 
+#: gst-libs/gst/pbutils/descriptions.c:163
 msgid "Lossless MSZH"
 msgstr "无损 MSZH"
 
+#: gst-libs/gst/pbutils/descriptions.c:169
 msgid "Uncompressed Gray Image"
 msgstr "未压缩的灰度图像"
 
+#: gst-libs/gst/pbutils/descriptions.c:174
 msgid "Run-length encoding"
 msgstr "Run-length 编码"
 
+#: gst-libs/gst/pbutils/descriptions.c:208
 msgid "Sami subtitle format"
 msgstr "Sami 字幕格式"
 
+#: gst-libs/gst/pbutils/descriptions.c:209
 msgid "TMPlayer subtitle format"
 msgstr "TMPlayer 字幕格式"
 
+#: gst-libs/gst/pbutils/descriptions.c:210
 msgid "Kate subtitle format"
 msgstr "Kate 字幕格式"
 
+#: gst-libs/gst/pbutils/descriptions.c:269
 msgid "Uncompressed planar YUV 4:2:0"
 msgstr "未压缩的 planar YUV 4:2:0"
 
+#: gst-libs/gst/pbutils/descriptions.c:272
 msgid "Uncompressed planar YVU 4:2:0"
 msgstr "未压缩的 planar YVU 4:2:0"
 
+#: gst-libs/gst/pbutils/descriptions.c:275
+#: gst-libs/gst/pbutils/descriptions.c:285
 msgid "Uncompressed packed YUV 4:2:2"
 msgstr "未压缩的 packed YUV 4:2:2"
 
+#: gst-libs/gst/pbutils/descriptions.c:278
 msgid "Uncompressed packed YUV 4:1:0"
 msgstr "未压缩的 packed YUV 4:1:0"
 
+#: gst-libs/gst/pbutils/descriptions.c:281
 msgid "Uncompressed packed YVU 4:1:0"
 msgstr "未压缩的 packed YVU 4:1:0"
 
+#: gst-libs/gst/pbutils/descriptions.c:288
 msgid "Uncompressed packed YUV 4:1:1"
 msgstr "未压缩的 packed YUV 4:1:1"
 
+#: gst-libs/gst/pbutils/descriptions.c:291
 msgid "Uncompressed packed YUV 4:4:4"
 msgstr "未压缩的 packed YUV 4:4:4"
 
+#: gst-libs/gst/pbutils/descriptions.c:294
 msgid "Uncompressed planar YUV 4:2:2"
 msgstr "未压缩的 planar YUV 4:2:2"
 
+#: gst-libs/gst/pbutils/descriptions.c:297
 msgid "Uncompressed planar YUV 4:1:1"
 msgstr "未压缩的 planar YUV 4:1:1"
 
+#: gst-libs/gst/pbutils/descriptions.c:300
 msgid "Uncompressed black and white Y-plane"
 msgstr "未压缩的黑白 Y-plane"
 
+#: gst-libs/gst/pbutils/descriptions.c:303
 msgid "Uncompressed YUV"
 msgstr "未压缩的 YUV"
 
+#: gst-libs/gst/pbutils/descriptions.c:314
 #, fuzzy, c-format
 msgid "Uncompressed palettized %d-bit %s"
 msgstr "未压缩的 palettized %d-位 %s"
 
+#: gst-libs/gst/pbutils/descriptions.c:366
 #, c-format
 msgid "DivX MPEG-4 Version %d"
 msgstr "DivX MPEG-4 版本 %d"
 
+#: gst-libs/gst/pbutils/descriptions.c:584
 #, c-format
 msgid "Raw %d-bit PCM audio"
 msgstr "原始 %d-位 PCM 音频"
 
+#: gst-libs/gst/pbutils/descriptions.c:586
 msgid "Raw PCM audio"
 msgstr "原始 PCM 音频"
 
+#: gst-libs/gst/pbutils/descriptions.c:592
 #, c-format
 msgid "Raw %d-bit floating-point audio"
 msgstr "原始 %d-位浮点音频"
 
+#: gst-libs/gst/pbutils/descriptions.c:594
 msgid "Raw floating-point audio"
 msgstr "原始浮点音频"
 
+#: gst-libs/gst/pbutils/descriptions.c:681
 msgid "Audio CD source"
 msgstr "音频 CD 源"
 
+#: gst-libs/gst/pbutils/descriptions.c:684
 msgid "DVD source"
 msgstr "DVD 源"
 
+#: gst-libs/gst/pbutils/descriptions.c:687
 msgid "Real Time Streaming Protocol (RTSP) source"
 msgstr "实时流协议(RTSP)源"
 
+#: gst-libs/gst/pbutils/descriptions.c:691
 msgid "Microsoft Media Server (MMS) protocol source"
 msgstr "Microsoft 媒体服务协议(MMS)源"
 
+#: gst-libs/gst/pbutils/descriptions.c:699
 #, c-format
 msgid "%s protocol source"
 msgstr "%s 协议源"
 
+#: gst-libs/gst/pbutils/descriptions.c:767
 #, fuzzy, c-format
 msgid "%s video RTP depayloader"
 msgstr "%s 视频 RTP 去负载器"
 
+#: gst-libs/gst/pbutils/descriptions.c:769
 #, fuzzy, c-format
 msgid "%s audio RTP depayloader"
 msgstr "%s 音频 RTP 去负载器"
 
+#: gst-libs/gst/pbutils/descriptions.c:771
 #, fuzzy, c-format
 msgid "%s RTP depayloader"
 msgstr "%s RTP 去负载器"
 
+#: gst-libs/gst/pbutils/descriptions.c:778
 #, c-format
 msgid "%s demuxer"
 msgstr "%s 多路分配器"
 
+#: gst-libs/gst/pbutils/descriptions.c:780
 #, c-format
 msgid "%s decoder"
 msgstr "%s 解码器"
 
+#: gst-libs/gst/pbutils/descriptions.c:815
 #, c-format
 msgid "%s video RTP payloader"
 msgstr "%s 视频 RTP 负载器"
 
+#: gst-libs/gst/pbutils/descriptions.c:817
 #, c-format
 msgid "%s audio RTP payloader"
 msgstr "%s 音频 RTP 负载器"
 
+#: gst-libs/gst/pbutils/descriptions.c:819
 #, c-format
 msgid "%s RTP payloader"
 msgstr "%s RTP 负载器"
 
+#: gst-libs/gst/pbutils/descriptions.c:826
 #, c-format
 msgid "%s muxer"
 msgstr "%s 混音器"
 
+#: gst-libs/gst/pbutils/descriptions.c:828
 #, c-format
 msgid "%s encoder"
 msgstr "%s 编码器"
 
+#: gst-libs/gst/pbutils/descriptions.c:859
 #, c-format
 msgid "GStreamer element %s"
 msgstr "GStreamer 组件 %s"
 
+#: gst-libs/gst/pbutils/missing-plugins.c:554
 msgid "Unknown source element"
 msgstr "未知源组件"
 
+#: gst-libs/gst/pbutils/missing-plugins.c:557
 msgid "Unknown sink element"
 msgstr "未知消音组件"
 
+#: gst-libs/gst/pbutils/missing-plugins.c:560
 msgid "Unknown element"
 msgstr "未知组件"
 
+#: gst-libs/gst/pbutils/missing-plugins.c:563
 msgid "Unknown decoder element"
 msgstr "未知的解码组件"
 
+#: gst-libs/gst/pbutils/missing-plugins.c:566
 msgid "Unknown encoder element"
 msgstr "未知的编码组件"
 
+#: gst-libs/gst/pbutils/missing-plugins.c:571
 msgid "Plugin or element of unknown type"
 msgstr "未知类型的插件或组件"
 
-#~ msgid "Could not open vfs file \"%s\" for writing: %s."
-#~ msgstr "无法打开 vfs 文件“%s”写入：%s。"
-
-#~ msgid "No filename given"
-#~ msgstr "没有给定文件名"
-
-#~ msgid "Could not close vfs file \"%s\"."
-#~ msgstr "无法关闭 vfs 文件“%s”。"
-
-#~ msgid "Error while writing to file \"%s\"."
-#~ msgstr "写入文件“%s”时出错。"
-
-#~ msgid "Invalid subtitle URI \"%s\", subtitles disabled."
-#~ msgstr "无效的字幕 URI “%s”，不使用字幕。"
-
-#~ msgid "RTSP streams cannot be played yet."
-#~ msgstr "RTSP 流尚不能播放。"
-
-#~ msgid "Could not create \"decodebin\" element."
-#~ msgstr "无法创建“decodebin”组件。"
-
-#~ msgid ""
-#~ "Only a subtitle stream was detected. Either you are loading a subtitle "
-#~ "file or some other type of text file, or the media file was not "
-#~ "recognized."
-#~ msgstr ""
-#~ "仅检测到字幕流。您可能装入的是字幕文件或者其它类型文本文件，又或者是媒体文"
-#~ "件无法识别。"
-
-#~ msgid ""
-#~ "You do not have a decoder installed to handle this file. You might need "
-#~ "to install the necessary plugins."
-#~ msgstr "您没有安装可处理此文件的解码器。您可能需要安装必要的插件。"
-
-#~ msgid "This is not a media file"
-#~ msgstr "此文件不是媒体文件"
-
-#~ msgid "A subtitle stream was detected, but no video stream."
-#~ msgstr "检测到了字幕流，但无视频流。"
-
-#~ msgid "No file name specified."
-#~ msgstr "未给定文件名。"
-
-#~ msgid "Could not open file \"%s\" for reading."
-#~ msgstr "无法打开文件“%s”读取。"
-
-#~ msgid "Could not create \"decodebin2\" element."
-#~ msgstr "无法创建“decodebin”组件。"
-
-#~ msgid "Could not create \"queue2\" element."
-#~ msgstr "无法创建“queue2”组件。"
-
-#, fuzzy
-#~ msgid "Error while sending gdp header data to \"%s:%d\"."
-#~ msgstr "发送 gdp 头部数据至“%s:%d”时出错。"
-
-#~ msgid "Error while sending gdp payload data to \"%s:%d\"."
-#~ msgstr "发送 gdp 负载数据至“%s:%d”时出错。"
-
-#~ msgid "No device specified."
-#~ msgstr "未指定设备。"
-
-#~ msgid "Device \"%s\" does not exist."
-#~ msgstr "设备“%s”不存在。"
-
-#~ msgid "Device \"%s\" is already being used."
-#~ msgstr "设备“%s”目前已被使用了。"
-
-#~ msgid "Could not open device \"%s\" for reading and writing."
-#~ msgstr "无法打开设备“%s”读取。"+#: sys/v4l/v4l_calls.c:159
+msgid "No device specified."
+msgstr "未指定设备。"
+
+#: sys/v4l/v4l_calls.c:168
+#, c-format
+msgid "Device \"%s\" does not exist."
+msgstr "设备“%s”不存在。"
+
+#: sys/v4l/v4l_calls.c:173
+#, c-format
+msgid "Device \"%s\" is already being used."
+msgstr "设备“%s”目前已被使用了。"
+
+#: sys/v4l/v4l_calls.c:178
+#, c-format
+msgid "Could not open device \"%s\" for reading and writing."
+msgstr "无法打开设备“%s”读取。"