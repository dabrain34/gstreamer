--- conflicted
+++ resolved
@@ -1265,13 +1265,20 @@
   XmpTag *context_tag = NULL;
 
   GstXmpNamespaceMap ns_map[] = {
-    {"dc", NULL},
-    {"exif", NULL},
-    {"tiff", NULL},
-    {"xap", NULL},
-    {"photoshop", NULL},
-    {"Iptc4xmpCore", NULL},
-    {"Iptc4xmpExt", NULL},
+    {"dc", NULL}
+    ,
+    {"exif", NULL}
+    ,
+    {"tiff", NULL}
+    ,
+    {"xap", NULL}
+    ,
+    {"photoshop", NULL}
+    ,
+    {"Iptc4xmpCore", NULL}
+    ,
+    {"Iptc4xmpExt", NULL}
+    ,
     {NULL, NULL}
   };
 
@@ -1279,16 +1286,11 @@
 
   g_return_val_if_fail (GST_IS_BUFFER (buffer), NULL);
 
-<<<<<<< HEAD
+  GST_LOG ("Starting xmp parsing");
+
   xps = gst_buffer_map (buffer, &len, NULL, GST_MAP_READ);
   g_return_val_if_fail (len > 0, NULL);
 
-=======
-  GST_LOG ("Starting xmp parsing");
-
-  xps = (const gchar *) GST_BUFFER_DATA (buffer);
-  len = GST_BUFFER_SIZE (buffer);
->>>>>>> eba4a948
   xpe = &xps[len + 1];
 
   /* check header and footer */
