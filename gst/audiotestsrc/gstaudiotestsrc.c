/* GStreamer
 * Copyright (C) 2005 Stefan Kost <ensonic@users.sf.net>
 *
 * This library is free software; you can redistribute it and/or
 * modify it under the terms of the GNU Library General Public
 * License as published by the Free Software Foundation; either
 * version 2 of the License, or (at your option) any later version.
 *
 * This library is distributed in the hope that it will be useful,
 * but WITHOUT ANY WARRANTY; without even the implied warranty of
 * MERCHANTABILITY or FITNESS FOR A PARTICULAR PURPOSE.  See the GNU
 * Library General Public License for more details.
 *
 * You should have received a copy of the GNU Library General Public
 * License along with this library; if not, write to the
 * Free Software Foundation, Inc., 59 Temple Place - Suite 330,
 * Boston, MA 02111-1307, USA.
 */
/**
 * SECTION:element-audiotestsrc
 *
 * AudioTestSrc can be used to generate basic audio signals. It support several
 * different waveforms and allows to set the base frequency and volume.
 *
 * <refsect2>
 * <title>Example launch line</title>
 * |[
 * gst-launch audiotestsrc ! audioconvert ! alsasink
 * ]| This pipeline produces a sine with default frequency, 440 Hz, and the
 * default volume, 0.8 (relative to a maximum 1.0).
 * |[
 * gst-launch audiotestsrc wave=2 freq=200 ! audioconvert ! tee name=t ! queue ! alsasink t. ! queue ! libvisual_lv_scope ! videoconvert ! xvimagesink
 * ]| In this example a saw wave is generated. The wave is shown using a
 * scope visualizer from libvisual, allowing you to visually verify that
 * the saw wave is correct.
 * </refsect2>
 */

#ifdef HAVE_CONFIG_H
#include "config.h"
#endif

#include <math.h>
#include <stdlib.h>
#include <string.h>
#include <gst/controller/gstcontroller.h>

#include "gstaudiotestsrc.h"


#define M_PI_M2 ( G_PI + G_PI )

GST_DEBUG_CATEGORY_STATIC (audio_test_src_debug);
#define GST_CAT_DEFAULT audio_test_src_debug

#define DEFAULT_SAMPLES_PER_BUFFER   1024
#define DEFAULT_WAVE                 GST_AUDIO_TEST_SRC_WAVE_SINE
#define DEFAULT_FREQ                 440.0
#define DEFAULT_VOLUME               0.8
#define DEFAULT_IS_LIVE              FALSE
#define DEFAULT_TIMESTAMP_OFFSET     G_GINT64_CONSTANT (0)
#define DEFAULT_CAN_ACTIVATE_PUSH    TRUE
#define DEFAULT_CAN_ACTIVATE_PULL    FALSE

enum
{
  PROP_0,
  PROP_SAMPLES_PER_BUFFER,
  PROP_WAVE,
  PROP_FREQ,
  PROP_VOLUME,
  PROP_IS_LIVE,
  PROP_TIMESTAMP_OFFSET,
  PROP_CAN_ACTIVATE_PUSH,
  PROP_CAN_ACTIVATE_PULL,
  PROP_LAST
};

#if G_BYTE_ORDER == G_LITTLE_ENDIAN
#define FORMAT_STR "{ S16LE, S32LE, F32LE, F64LE }"
#define DEFAULT_FORMAT_STR "S16LE"
#else
#define FORMAT_STR "{ S16BE, S32BE, F32BE, F64BE }"
#define DEFAULT_FORMAT_STR "S16BE"
#endif

static GstStaticPadTemplate gst_audio_test_src_src_template =
GST_STATIC_PAD_TEMPLATE ("src",
    GST_PAD_SRC,
    GST_PAD_ALWAYS,
    GST_STATIC_CAPS ("audio/x-raw, "
        "format = (string) " FORMAT_STR ", "
        "rate = (int) [ 1, MAX ], " "channels = (int) [ 1, 2 ]")
    );

#define gst_audio_test_src_parent_class parent_class
G_DEFINE_TYPE (GstAudioTestSrc, gst_audio_test_src, GST_TYPE_BASE_SRC);

#define GST_TYPE_AUDIO_TEST_SRC_WAVE (gst_audiostestsrc_wave_get_type())
static GType
gst_audiostestsrc_wave_get_type (void)
{
  static GType audiostestsrc_wave_type = 0;
  static const GEnumValue audiostestsrc_waves[] = {
    {GST_AUDIO_TEST_SRC_WAVE_SINE, "Sine", "sine"},
    {GST_AUDIO_TEST_SRC_WAVE_SQUARE, "Square", "square"},
    {GST_AUDIO_TEST_SRC_WAVE_SAW, "Saw", "saw"},
    {GST_AUDIO_TEST_SRC_WAVE_TRIANGLE, "Triangle", "triangle"},
    {GST_AUDIO_TEST_SRC_WAVE_SILENCE, "Silence", "silence"},
    {GST_AUDIO_TEST_SRC_WAVE_WHITE_NOISE, "White uniform noise", "white-noise"},
    {GST_AUDIO_TEST_SRC_WAVE_PINK_NOISE, "Pink noise", "pink-noise"},
    {GST_AUDIO_TEST_SRC_WAVE_SINE_TAB, "Sine table", "sine-table"},
    {GST_AUDIO_TEST_SRC_WAVE_TICKS, "Periodic Ticks", "ticks"},
    {GST_AUDIO_TEST_SRC_WAVE_GAUSSIAN_WHITE_NOISE, "White Gaussian noise",
        "gaussian-noise"},
    {GST_AUDIO_TEST_SRC_WAVE_RED_NOISE, "Red (brownian) noise", "red-noise"},
    {GST_AUDIO_TEST_SRC_WAVE_BLUE_NOISE, "Blue noise", "blue-noise"},
    {GST_AUDIO_TEST_SRC_WAVE_VIOLET_NOISE, "Violet noise", "violet-noise"},
    {0, NULL, NULL},
  };

  if (G_UNLIKELY (audiostestsrc_wave_type == 0)) {
    audiostestsrc_wave_type = g_enum_register_static ("GstAudioTestSrcWave",
        audiostestsrc_waves);
  }
  return audiostestsrc_wave_type;
}

static void gst_audio_test_src_finalize (GObject * object);

static void gst_audio_test_src_set_property (GObject * object,
    guint prop_id, const GValue * value, GParamSpec * pspec);
static void gst_audio_test_src_get_property (GObject * object,
    guint prop_id, GValue * value, GParamSpec * pspec);

static gboolean gst_audio_test_src_setcaps (GstBaseSrc * basesrc,
    GstCaps * caps);
static void gst_audio_test_src_fixate (GstBaseSrc * bsrc, GstCaps * caps);

static gboolean gst_audio_test_src_is_seekable (GstBaseSrc * basesrc);
static gboolean gst_audio_test_src_do_seek (GstBaseSrc * basesrc,
    GstSegment * segment);
static gboolean gst_audio_test_src_query (GstBaseSrc * basesrc,
    GstQuery * query);

static void gst_audio_test_src_change_wave (GstAudioTestSrc * src);

static void gst_audio_test_src_get_times (GstBaseSrc * basesrc,
    GstBuffer * buffer, GstClockTime * start, GstClockTime * end);
static gboolean gst_audio_test_src_start (GstBaseSrc * basesrc);
static gboolean gst_audio_test_src_stop (GstBaseSrc * basesrc);
static GstFlowReturn gst_audio_test_src_fill (GstBaseSrc * basesrc,
    guint64 offset, guint length, GstBuffer * buffer);

static void
gst_audio_test_src_class_init (GstAudioTestSrcClass * klass)
{
  GObjectClass *gobject_class;
  GstElementClass *gstelement_class;
  GstBaseSrcClass *gstbasesrc_class;

  gobject_class = (GObjectClass *) klass;
  gstelement_class = (GstElementClass *) klass;
  gstbasesrc_class = (GstBaseSrcClass *) klass;

  gobject_class->set_property = gst_audio_test_src_set_property;
  gobject_class->get_property = gst_audio_test_src_get_property;
  gobject_class->finalize = gst_audio_test_src_finalize;

  g_object_class_install_property (gobject_class, PROP_SAMPLES_PER_BUFFER,
      g_param_spec_int ("samplesperbuffer", "Samples per buffer",
          "Number of samples in each outgoing buffer",
          1, G_MAXINT, DEFAULT_SAMPLES_PER_BUFFER,
          G_PARAM_READWRITE | G_PARAM_STATIC_STRINGS));
  g_object_class_install_property (gobject_class, PROP_WAVE,
      g_param_spec_enum ("wave", "Waveform", "Oscillator waveform",
          GST_TYPE_AUDIO_TEST_SRC_WAVE, GST_AUDIO_TEST_SRC_WAVE_SINE,
          G_PARAM_READWRITE | GST_PARAM_CONTROLLABLE | G_PARAM_STATIC_STRINGS));
  g_object_class_install_property (gobject_class, PROP_FREQ,
      g_param_spec_double ("freq", "Frequency", "Frequency of test signal",
          0.0, 20000.0, DEFAULT_FREQ,
          G_PARAM_READWRITE | GST_PARAM_CONTROLLABLE | G_PARAM_STATIC_STRINGS));
  g_object_class_install_property (gobject_class, PROP_VOLUME,
      g_param_spec_double ("volume", "Volume", "Volume of test signal", 0.0,
          1.0, DEFAULT_VOLUME,
          G_PARAM_READWRITE | GST_PARAM_CONTROLLABLE | G_PARAM_STATIC_STRINGS));
  g_object_class_install_property (gobject_class, PROP_IS_LIVE,
      g_param_spec_boolean ("is-live", "Is Live",
          "Whether to act as a live source", DEFAULT_IS_LIVE,
          G_PARAM_READWRITE | G_PARAM_STATIC_STRINGS));
  g_object_class_install_property (G_OBJECT_CLASS (klass),
      PROP_TIMESTAMP_OFFSET, g_param_spec_int64 ("timestamp-offset",
          "Timestamp offset",
          "An offset added to timestamps set on buffers (in ns)", G_MININT64,
          G_MAXINT64, DEFAULT_TIMESTAMP_OFFSET,
          G_PARAM_READWRITE | G_PARAM_STATIC_STRINGS));
  g_object_class_install_property (gobject_class, PROP_CAN_ACTIVATE_PUSH,
      g_param_spec_boolean ("can-activate-push", "Can activate push",
          "Can activate in push mode", DEFAULT_CAN_ACTIVATE_PUSH,
          G_PARAM_READWRITE | G_PARAM_STATIC_STRINGS));
  g_object_class_install_property (gobject_class, PROP_CAN_ACTIVATE_PULL,
      g_param_spec_boolean ("can-activate-pull", "Can activate pull",
          "Can activate in pull mode", DEFAULT_CAN_ACTIVATE_PULL,
          G_PARAM_READWRITE | G_PARAM_STATIC_STRINGS));

  gst_element_class_add_pad_template (gstelement_class,
      gst_static_pad_template_get (&gst_audio_test_src_src_template));
  gst_element_class_set_details_simple (gstelement_class,
      "Audio test source", "Source/Audio",
      "Creates audio test signals of given frequency and volume",
      "Stefan Kost <ensonic@users.sf.net>");

  gstbasesrc_class->set_caps = GST_DEBUG_FUNCPTR (gst_audio_test_src_setcaps);
  gstbasesrc_class->fixate = GST_DEBUG_FUNCPTR (gst_audio_test_src_fixate);
  gstbasesrc_class->is_seekable =
      GST_DEBUG_FUNCPTR (gst_audio_test_src_is_seekable);
  gstbasesrc_class->do_seek = GST_DEBUG_FUNCPTR (gst_audio_test_src_do_seek);
  gstbasesrc_class->query = GST_DEBUG_FUNCPTR (gst_audio_test_src_query);
  gstbasesrc_class->get_times =
      GST_DEBUG_FUNCPTR (gst_audio_test_src_get_times);
  gstbasesrc_class->start = GST_DEBUG_FUNCPTR (gst_audio_test_src_start);
  gstbasesrc_class->stop = GST_DEBUG_FUNCPTR (gst_audio_test_src_stop);
  gstbasesrc_class->fill = GST_DEBUG_FUNCPTR (gst_audio_test_src_fill);
}

static void
gst_audio_test_src_init (GstAudioTestSrc * src)
{
  src->volume = DEFAULT_VOLUME;
  src->freq = DEFAULT_FREQ;

  /* we operate in time */
  gst_base_src_set_format (GST_BASE_SRC (src), GST_FORMAT_TIME);
  gst_base_src_set_live (GST_BASE_SRC (src), DEFAULT_IS_LIVE);

  src->samples_per_buffer = DEFAULT_SAMPLES_PER_BUFFER;
  src->generate_samples_per_buffer = src->samples_per_buffer;
  src->timestamp_offset = DEFAULT_TIMESTAMP_OFFSET;
  src->can_activate_pull = DEFAULT_CAN_ACTIVATE_PULL;

  src->gen = NULL;

  src->wave = DEFAULT_WAVE;
  gst_base_src_set_blocksize (GST_BASE_SRC (src), -1);
}

static void
gst_audio_test_src_finalize (GObject * object)
{
  GstAudioTestSrc *src = GST_AUDIO_TEST_SRC (object);

  if (src->gen)
    g_rand_free (src->gen);
  src->gen = NULL;

  G_OBJECT_CLASS (parent_class)->finalize (object);
}

static void
gst_audio_test_src_fixate (GstBaseSrc * bsrc, GstCaps * caps)
{
  GstAudioTestSrc *src = GST_AUDIO_TEST_SRC (bsrc);
  GstStructure *structure;

  structure = gst_caps_get_structure (caps, 0);

  GST_DEBUG_OBJECT (src, "fixating samplerate to %d", GST_AUDIO_DEF_RATE);

  gst_structure_fixate_field_nearest_int (structure, "rate",
      GST_AUDIO_DEF_RATE);

  gst_structure_fixate_field_string (structure, "format", DEFAULT_FORMAT_STR);

  /* fixate to mono unless downstream requires stereo, for backwards compat */
  gst_structure_fixate_field_nearest_int (structure, "channels", 1);

  GST_BASE_SRC_CLASS (parent_class)->fixate (bsrc, caps);
}

static gboolean
gst_audio_test_src_setcaps (GstBaseSrc * basesrc, GstCaps * caps)
{
  GstAudioTestSrc *src = GST_AUDIO_TEST_SRC (basesrc);
  GstAudioInfo info;

  if (!gst_audio_info_from_caps (&info, caps))
    goto invalid_caps;

  GST_DEBUG_OBJECT (src, "negotiated to caps %" GST_PTR_FORMAT, caps);

  src->info = info;

  gst_audio_test_src_change_wave (src);

  return TRUE;

  /* ERROR */
invalid_caps:
  {
    GST_ERROR_OBJECT (basesrc, "received invalid caps");
    return FALSE;
  }
}

static gboolean
gst_audio_test_src_query (GstBaseSrc * basesrc, GstQuery * query)
{
  GstAudioTestSrc *src = GST_AUDIO_TEST_SRC (basesrc);
  gboolean res = FALSE;

  switch (GST_QUERY_TYPE (query)) {
    case GST_QUERY_CONVERT:
    {
      GstFormat src_fmt, dest_fmt;
      gint64 src_val, dest_val;

      gst_query_parse_convert (query, &src_fmt, &src_val, &dest_fmt, &dest_val);

      if (!gst_audio_info_convert (&src->info, src_fmt, src_val, dest_fmt,
              &dest_val))
        goto error;

      gst_query_set_convert (query, src_fmt, src_val, dest_fmt, dest_val);
      res = TRUE;
      break;
    }
    case GST_QUERY_SCHEDULING:
    {
      /* if we can operate in pull mode */
      gst_query_set_scheduling (query, src->can_activate_pull, TRUE, FALSE, 1,
          -1, 1);
      res = TRUE;
      break;
    }
    default:
      res = GST_BASE_SRC_CLASS (parent_class)->query (basesrc, query);
      break;
  }

  return res;
  /* ERROR */
error:
  {
    GST_DEBUG_OBJECT (src, "query failed");
    return FALSE;
  }
}

#define DEFINE_SINE(type,scale) \
static void \
gst_audio_test_src_create_sine_##type (GstAudioTestSrc * src, g##type * samples) \
{ \
  gint i, c, channels; \
  gdouble step, amp; \
  \
  channels = GST_AUDIO_INFO_CHANNELS (&src->info); \
  step = M_PI_M2 * src->freq / GST_AUDIO_INFO_RATE (&src->info); \
  amp = src->volume * scale; \
  \
  i = 0; \
  while (i < (src->generate_samples_per_buffer * channels)) { \
    src->accumulator += step; \
    if (src->accumulator >= M_PI_M2) \
      src->accumulator -= M_PI_M2; \
    \
    for (c = 0; c < channels; ++c) { \
      samples[i++] = (g##type) (sin (src->accumulator) * amp); \
    } \
  } \
}

DEFINE_SINE (int16, 32767.0);
DEFINE_SINE (int32, 2147483647.0);
DEFINE_SINE (float, 1.0);
DEFINE_SINE (double, 1.0);

static const ProcessFunc sine_funcs[] = {
  (ProcessFunc) gst_audio_test_src_create_sine_int16,
  (ProcessFunc) gst_audio_test_src_create_sine_int32,
  (ProcessFunc) gst_audio_test_src_create_sine_float,
  (ProcessFunc) gst_audio_test_src_create_sine_double
};

#define DEFINE_SQUARE(type,scale) \
static void \
gst_audio_test_src_create_square_##type (GstAudioTestSrc * src, g##type * samples) \
{ \
  gint i, c, channels; \
  gdouble step, amp; \
  \
  channels = GST_AUDIO_INFO_CHANNELS (&src->info); \
  step = M_PI_M2 * src->freq / GST_AUDIO_INFO_RATE (&src->info); \
  amp = src->volume * scale; \
  \
  i = 0; \
  while (i < (src->generate_samples_per_buffer * channels)) { \
    src->accumulator += step; \
    if (src->accumulator >= M_PI_M2) \
      src->accumulator -= M_PI_M2; \
    \
    for (c = 0; c < channels; ++c) { \
      samples[i++] = (g##type) ((src->accumulator < G_PI) ? amp : -amp); \
    } \
  } \
}

DEFINE_SQUARE (int16, 32767.0);
DEFINE_SQUARE (int32, 2147483647.0);
DEFINE_SQUARE (float, 1.0);
DEFINE_SQUARE (double, 1.0);

static const ProcessFunc square_funcs[] = {
  (ProcessFunc) gst_audio_test_src_create_square_int16,
  (ProcessFunc) gst_audio_test_src_create_square_int32,
  (ProcessFunc) gst_audio_test_src_create_square_float,
  (ProcessFunc) gst_audio_test_src_create_square_double
};

#define DEFINE_SAW(type,scale) \
static void \
gst_audio_test_src_create_saw_##type (GstAudioTestSrc * src, g##type * samples) \
{ \
  gint i, c, channels; \
  gdouble step, amp; \
  \
  channels = GST_AUDIO_INFO_CHANNELS (&src->info); \
  step = M_PI_M2 * src->freq / GST_AUDIO_INFO_RATE (&src->info); \
  amp = (src->volume * scale) / G_PI; \
  \
  i = 0; \
  while (i < (src->generate_samples_per_buffer * channels)) { \
    src->accumulator += step; \
    if (src->accumulator >= M_PI_M2) \
      src->accumulator -= M_PI_M2; \
    \
    if (src->accumulator < G_PI) { \
      for (c = 0; c < channels; ++c) \
        samples[i++] = (g##type) (src->accumulator * amp); \
    } else { \
      for (c = 0; c < channels; ++c) \
        samples[i++] = (g##type) ((M_PI_M2 - src->accumulator) * -amp); \
    } \
  } \
}

DEFINE_SAW (int16, 32767.0);
DEFINE_SAW (int32, 2147483647.0);
DEFINE_SAW (float, 1.0);
DEFINE_SAW (double, 1.0);

static const ProcessFunc saw_funcs[] = {
  (ProcessFunc) gst_audio_test_src_create_saw_int16,
  (ProcessFunc) gst_audio_test_src_create_saw_int32,
  (ProcessFunc) gst_audio_test_src_create_saw_float,
  (ProcessFunc) gst_audio_test_src_create_saw_double
};

#define DEFINE_TRIANGLE(type,scale) \
static void \
gst_audio_test_src_create_triangle_##type (GstAudioTestSrc * src, g##type * samples) \
{ \
  gint i, c, channels; \
  gdouble step, amp; \
  \
  channels = GST_AUDIO_INFO_CHANNELS (&src->info); \
  step = M_PI_M2 * src->freq / GST_AUDIO_INFO_RATE (&src->info); \
  amp = (src->volume * scale) / G_PI_2; \
  \
  i = 0; \
  while (i < (src->generate_samples_per_buffer * channels)) { \
    src->accumulator += step; \
    if (src->accumulator >= M_PI_M2) \
      src->accumulator -= M_PI_M2; \
    \
    if (src->accumulator < (G_PI_2)) { \
      for (c = 0; c < channels; ++c) \
        samples[i++] = (g##type) (src->accumulator * amp); \
    } else if (src->accumulator < (G_PI * 1.5)) { \
      for (c = 0; c < channels; ++c) \
        samples[i++] = (g##type) ((src->accumulator - G_PI) * -amp); \
    } else { \
      for (c = 0; c < channels; ++c) \
        samples[i++] = (g##type) ((M_PI_M2 - src->accumulator) * -amp); \
    } \
  } \
}

DEFINE_TRIANGLE (int16, 32767.0);
DEFINE_TRIANGLE (int32, 2147483647.0);
DEFINE_TRIANGLE (float, 1.0);
DEFINE_TRIANGLE (double, 1.0);

static const ProcessFunc triangle_funcs[] = {
  (ProcessFunc) gst_audio_test_src_create_triangle_int16,
  (ProcessFunc) gst_audio_test_src_create_triangle_int32,
  (ProcessFunc) gst_audio_test_src_create_triangle_float,
  (ProcessFunc) gst_audio_test_src_create_triangle_double
};

#define DEFINE_SILENCE(type) \
static void \
gst_audio_test_src_create_silence_##type (GstAudioTestSrc * src, g##type * samples) \
{ \
  memset (samples, 0, src->generate_samples_per_buffer * sizeof (g##type) * src->info.channels); \
}

DEFINE_SILENCE (int16);
DEFINE_SILENCE (int32);
DEFINE_SILENCE (float);
DEFINE_SILENCE (double);

static const ProcessFunc silence_funcs[] = {
  (ProcessFunc) gst_audio_test_src_create_silence_int16,
  (ProcessFunc) gst_audio_test_src_create_silence_int32,
  (ProcessFunc) gst_audio_test_src_create_silence_float,
  (ProcessFunc) gst_audio_test_src_create_silence_double
};

#define DEFINE_WHITE_NOISE(type,scale) \
static void \
gst_audio_test_src_create_white_noise_##type (GstAudioTestSrc * src, g##type * samples) \
{ \
  gint i, c; \
  gdouble amp = (src->volume * scale); \
  gint channels = GST_AUDIO_INFO_CHANNELS (&src->info); \
  \
  i = 0; \
  while (i < (src->generate_samples_per_buffer * channels)) { \
    for (c = 0; c < channels; ++c) \
      samples[i++] = (g##type) (amp * g_rand_double_range (src->gen, -1.0, 1.0)); \
  } \
}

DEFINE_WHITE_NOISE (int16, 32767.0);
DEFINE_WHITE_NOISE (int32, 2147483647.0);
DEFINE_WHITE_NOISE (float, 1.0);
DEFINE_WHITE_NOISE (double, 1.0);

static const ProcessFunc white_noise_funcs[] = {
  (ProcessFunc) gst_audio_test_src_create_white_noise_int16,
  (ProcessFunc) gst_audio_test_src_create_white_noise_int32,
  (ProcessFunc) gst_audio_test_src_create_white_noise_float,
  (ProcessFunc) gst_audio_test_src_create_white_noise_double
};

/* pink noise calculation is based on
 * http://www.firstpr.com.au/dsp/pink-noise/phil_burk_19990905_patest_pink.c
 * which has been released under public domain
 * Many thanks Phil!
 */
static void
gst_audio_test_src_init_pink_noise (GstAudioTestSrc * src)
{
  gint i;
  gint num_rows = 12;           /* arbitrary: 1 .. PINK_MAX_RANDOM_ROWS */
  glong pmax;

  src->pink.index = 0;
  src->pink.index_mask = (1 << num_rows) - 1;
  /* calculate maximum possible signed random value.
   * Extra 1 for white noise always added. */
  pmax = (num_rows + 1) * (1 << (PINK_RANDOM_BITS - 1));
  src->pink.scalar = 1.0f / pmax;
  /* Initialize rows. */
  for (i = 0; i < num_rows; i++)
    src->pink.rows[i] = 0;
  src->pink.running_sum = 0;
}

/* Generate Pink noise values between -1.0 and +1.0 */
static gdouble
gst_audio_test_src_generate_pink_noise_value (GstAudioTestSrc * src)
{
  GstPinkNoise *pink = &src->pink;
  glong new_random;
  glong sum;

  /* Increment and mask index. */
  pink->index = (pink->index + 1) & pink->index_mask;

  /* If index is zero, don't update any random values. */
  if (pink->index != 0) {
    /* Determine how many trailing zeros in PinkIndex. */
    /* This algorithm will hang if n==0 so test first. */
    gint num_zeros = 0;
    gint n = pink->index;

    while ((n & 1) == 0) {
      n = n >> 1;
      num_zeros++;
    }

    /* Replace the indexed ROWS random value.
     * Subtract and add back to RunningSum instead of adding all the random
     * values together. Only one changes each time.
     */
    pink->running_sum -= pink->rows[num_zeros];
    new_random = 32768.0 - (65536.0 * (gulong) g_rand_int (src->gen)
        / (G_MAXUINT32 + 1.0));
    pink->running_sum += new_random;
    pink->rows[num_zeros] = new_random;
  }

  /* Add extra white noise value. */
  new_random = 32768.0 - (65536.0 * (gulong) g_rand_int (src->gen)
      / (G_MAXUINT32 + 1.0));
  sum = pink->running_sum + new_random;

  /* Scale to range of -1.0 to 0.9999. */
  return (pink->scalar * sum);
}

#define DEFINE_PINK(type, scale) \
static void \
gst_audio_test_src_create_pink_noise_##type (GstAudioTestSrc * src, g##type * samples) \
{ \
  gint i, c, channels; \
  gdouble amp; \
  \
  amp = src->volume * scale; \
  channels = GST_AUDIO_INFO_CHANNELS (&src->info); \
  \
  i = 0; \
  while (i < (src->generate_samples_per_buffer * channels)) { \
    for (c = 0; c < channels; ++c) { \
      samples[i++] = \
        (g##type) (gst_audio_test_src_generate_pink_noise_value (src) * \
        amp); \
    } \
  } \
}

DEFINE_PINK (int16, 32767.0);
DEFINE_PINK (int32, 2147483647.0);
DEFINE_PINK (float, 1.0);
DEFINE_PINK (double, 1.0);

static const ProcessFunc pink_noise_funcs[] = {
  (ProcessFunc) gst_audio_test_src_create_pink_noise_int16,
  (ProcessFunc) gst_audio_test_src_create_pink_noise_int32,
  (ProcessFunc) gst_audio_test_src_create_pink_noise_float,
  (ProcessFunc) gst_audio_test_src_create_pink_noise_double
};

static void
gst_audio_test_src_init_sine_table (GstAudioTestSrc * src)
{
  gint i;
  gdouble ang = 0.0;
  gdouble step = M_PI_M2 / 1024.0;
  gdouble amp = src->volume;

  for (i = 0; i < 1024; i++) {
    src->wave_table[i] = sin (ang) * amp;
    ang += step;
  }
}

#define DEFINE_SINE_TABLE(type,scale) \
static void \
gst_audio_test_src_create_sine_table_##type (GstAudioTestSrc * src, g##type * samples) \
{ \
  gint i, c, channels; \
  gdouble step, scl; \
  \
  channels = GST_AUDIO_INFO_CHANNELS (&src->info); \
  step = M_PI_M2 * src->freq / GST_AUDIO_INFO_RATE (&src->info); \
  scl = 1024.0 / M_PI_M2; \
  \
  i = 0; \
  while (i < (src->generate_samples_per_buffer * channels)) { \
    src->accumulator += step; \
    if (src->accumulator >= M_PI_M2) \
      src->accumulator -= M_PI_M2; \
    \
    for (c = 0; c < channels; ++c) \
      samples[i++] = (g##type) scale * src->wave_table[(gint) (src->accumulator * scl)]; \
  } \
}

DEFINE_SINE_TABLE (int16, 32767.0);
DEFINE_SINE_TABLE (int32, 2147483647.0);
DEFINE_SINE_TABLE (float, 1.0);
DEFINE_SINE_TABLE (double, 1.0);

static const ProcessFunc sine_table_funcs[] = {
  (ProcessFunc) gst_audio_test_src_create_sine_table_int16,
  (ProcessFunc) gst_audio_test_src_create_sine_table_int32,
  (ProcessFunc) gst_audio_test_src_create_sine_table_float,
  (ProcessFunc) gst_audio_test_src_create_sine_table_double
};

#define DEFINE_TICKS(type,scale) \
static void \
gst_audio_test_src_create_tick_##type (GstAudioTestSrc * src, g##type * samples) \
{ \
  gint i, c, channels, samplerate; \
  gdouble step, scl; \
  \
  channels = GST_AUDIO_INFO_CHANNELS (&src->info); \
  samplerate = GST_AUDIO_INFO_RATE (&src->info); \
  step = M_PI_M2 * src->freq / samplerate; \
  scl = 1024.0 / M_PI_M2; \
  \
  for (i = 0; i < src->generate_samples_per_buffer; i++) { \
    src->accumulator += step; \
    if (src->accumulator >= M_PI_M2) \
      src->accumulator -= M_PI_M2; \
    \
    if ((src->next_sample + i)%samplerate < 1600) { \
      for (c = 0; c < channels; ++c) \
        samples[(i * channels) + c] = (g##type) scale * src->wave_table[(gint) (src->accumulator * scl)]; \
    } else { \
      for (c = 0; c < channels; ++c) \
        samples[(i * channels) + c] = 0; \
    } \
  } \
}

DEFINE_TICKS (int16, 32767.0);
DEFINE_TICKS (int32, 2147483647.0);
DEFINE_TICKS (float, 1.0);
DEFINE_TICKS (double, 1.0);

static const ProcessFunc tick_funcs[] = {
  (ProcessFunc) gst_audio_test_src_create_tick_int16,
  (ProcessFunc) gst_audio_test_src_create_tick_int32,
  (ProcessFunc) gst_audio_test_src_create_tick_float,
  (ProcessFunc) gst_audio_test_src_create_tick_double
};

/* Gaussian white noise using Box-Muller algorithm.  unit variance
 * normally-distributed random numbers are generated in pairs as the real
 * and imaginary parts of a compex random variable with
 * uniformly-distributed argument and \chi^{2}-distributed modulus.
 */

#define DEFINE_GAUSSIAN_WHITE_NOISE(type,scale) \
static void \
gst_audio_test_src_create_gaussian_white_noise_##type (GstAudioTestSrc * src, g##type * samples) \
{ \
  gint i, c; \
  gdouble amp = (src->volume * scale); \
  gint channels = GST_AUDIO_INFO_CHANNELS (&src->info); \
  \
  for (i = 0; i < src->generate_samples_per_buffer * channels; ) { \
    for (c = 0; c < channels; ++c) { \
      gdouble mag = sqrt (-2 * log (1.0 - g_rand_double (src->gen))); \
      gdouble phs = g_rand_double_range (src->gen, 0.0, M_PI_M2); \
      \
      samples[i++] = (g##type) (amp * mag * cos (phs)); \
      if (++c >= channels) \
        break; \
      samples[i++] = (g##type) (amp * mag * sin (phs)); \
    } \
  } \
}

DEFINE_GAUSSIAN_WHITE_NOISE (int16, 32767.0);
DEFINE_GAUSSIAN_WHITE_NOISE (int32, 2147483647.0);
DEFINE_GAUSSIAN_WHITE_NOISE (float, 1.0);
DEFINE_GAUSSIAN_WHITE_NOISE (double, 1.0);

static const ProcessFunc gaussian_white_noise_funcs[] = {
  (ProcessFunc) gst_audio_test_src_create_gaussian_white_noise_int16,
  (ProcessFunc) gst_audio_test_src_create_gaussian_white_noise_int32,
  (ProcessFunc) gst_audio_test_src_create_gaussian_white_noise_float,
  (ProcessFunc) gst_audio_test_src_create_gaussian_white_noise_double
};

/* Brownian (Red) Noise: noise where the power density decreases by 6 dB per
 * octave with increasing frequency
 *
 * taken from http://vellocet.com/dsp/noise/VRand.html
 * by Andrew Simper of Vellocet (andy@vellocet.com)
 */

#define DEFINE_RED_NOISE(type,scale) \
static void \
gst_audio_test_src_create_red_noise_##type (GstAudioTestSrc * src, g##type * samples) \
{ \
  gint i, c; \
  gdouble amp = (src->volume * scale); \
  gdouble state = src->red.state; \
  gint channels = GST_AUDIO_INFO_CHANNELS (&src->info); \
  \
  for (i = 0; i < src->generate_samples_per_buffer * channels; ) { \
    for (c = 0; c < channels; ++c) { \
      while (TRUE) { \
        gdouble r = g_rand_double_range (src->gen, -1.0, 1.0); \
        state += r; \
        if (state < -8.0f || state > 8.0f) state -= r; \
        else break; \
      } \
      samples[i++] = (g##type) (amp * state * 0.0625f); /* /16.0 */ \
    } \
  } \
  src->red.state = state; \
}

DEFINE_RED_NOISE (int16, 32767.0);
DEFINE_RED_NOISE (int32, 2147483647.0);
DEFINE_RED_NOISE (float, 1.0);
DEFINE_RED_NOISE (double, 1.0);

static const ProcessFunc red_noise_funcs[] = {
  (ProcessFunc) gst_audio_test_src_create_red_noise_int16,
  (ProcessFunc) gst_audio_test_src_create_red_noise_int32,
  (ProcessFunc) gst_audio_test_src_create_red_noise_float,
  (ProcessFunc) gst_audio_test_src_create_red_noise_double
};

/* Blue Noise: apply spectral inversion to pink noise */

#define DEFINE_BLUE_NOISE(type) \
static void \
gst_audio_test_src_create_blue_noise_##type (GstAudioTestSrc * src, g##type * samples) \
{ \
  gint i, c; \
  static gdouble flip=1.0; \
  gint channels = GST_AUDIO_INFO_CHANNELS (&src->info); \
  \
  gst_audio_test_src_create_pink_noise_##type (src, samples); \
  for (i = 0; i < src->generate_samples_per_buffer * channels; ) { \
    for (c = 0; c < channels; ++c) { \
      samples[i++] *= flip; \
    } \
    flip *= -1.0; \
  } \
}

DEFINE_BLUE_NOISE (int16);
DEFINE_BLUE_NOISE (int32);
DEFINE_BLUE_NOISE (float);
DEFINE_BLUE_NOISE (double);

static const ProcessFunc blue_noise_funcs[] = {
  (ProcessFunc) gst_audio_test_src_create_blue_noise_int16,
  (ProcessFunc) gst_audio_test_src_create_blue_noise_int32,
  (ProcessFunc) gst_audio_test_src_create_blue_noise_float,
  (ProcessFunc) gst_audio_test_src_create_blue_noise_double
};


/* Violet Noise: apply spectral inversion to red noise */

#define DEFINE_VIOLET_NOISE(type) \
static void \
gst_audio_test_src_create_violet_noise_##type (GstAudioTestSrc * src, g##type * samples) \
{ \
  gint i, c; \
  static gdouble flip=1.0; \
  gint channels = GST_AUDIO_INFO_CHANNELS (&src->info); \
  \
  gst_audio_test_src_create_red_noise_##type (src, samples); \
  for (i = 0; i < src->generate_samples_per_buffer * channels; ) { \
    for (c = 0; c < channels; ++c) { \
      samples[i++] *= flip; \
    } \
    flip *= -1.0; \
  } \
}

DEFINE_VIOLET_NOISE (int16);
DEFINE_VIOLET_NOISE (int32);
DEFINE_VIOLET_NOISE (float);
DEFINE_VIOLET_NOISE (double);

static const ProcessFunc violet_noise_funcs[] = {
  (ProcessFunc) gst_audio_test_src_create_violet_noise_int16,
  (ProcessFunc) gst_audio_test_src_create_violet_noise_int32,
  (ProcessFunc) gst_audio_test_src_create_violet_noise_float,
  (ProcessFunc) gst_audio_test_src_create_violet_noise_double
};


/*
 * gst_audio_test_src_change_wave:
 * Assign function pointer of wave genrator.
 */
static void
gst_audio_test_src_change_wave (GstAudioTestSrc * src)
{
  gint idx;

  switch (GST_AUDIO_FORMAT_INFO_FORMAT (src->info.finfo)) {
    case GST_AUDIO_FORMAT_S16:
      idx = 0;
      break;
    case GST_AUDIO_FORMAT_S32:
      idx = 1;
      break;
    case GST_AUDIO_FORMAT_F32:
      idx = 2;
      break;
    case GST_AUDIO_FORMAT_F64:
      idx = 3;
      break;
    default:
      src->process = NULL;
      return;
  }

  switch (src->wave) {
    case GST_AUDIO_TEST_SRC_WAVE_SINE:
      src->process = sine_funcs[idx];
      break;
    case GST_AUDIO_TEST_SRC_WAVE_SQUARE:
      src->process = square_funcs[idx];
      break;
    case GST_AUDIO_TEST_SRC_WAVE_SAW:
      src->process = saw_funcs[idx];
      break;
    case GST_AUDIO_TEST_SRC_WAVE_TRIANGLE:
      src->process = triangle_funcs[idx];
      break;
    case GST_AUDIO_TEST_SRC_WAVE_SILENCE:
      src->process = silence_funcs[idx];
      break;
    case GST_AUDIO_TEST_SRC_WAVE_WHITE_NOISE:
      if (!(src->gen))
        src->gen = g_rand_new ();
      src->process = white_noise_funcs[idx];
      break;
    case GST_AUDIO_TEST_SRC_WAVE_PINK_NOISE:
      if (!(src->gen))
        src->gen = g_rand_new ();
      gst_audio_test_src_init_pink_noise (src);
      src->process = pink_noise_funcs[idx];
      break;
    case GST_AUDIO_TEST_SRC_WAVE_SINE_TAB:
      gst_audio_test_src_init_sine_table (src);
      src->process = sine_table_funcs[idx];
      break;
    case GST_AUDIO_TEST_SRC_WAVE_TICKS:
      gst_audio_test_src_init_sine_table (src);
      src->process = tick_funcs[idx];
      break;
    case GST_AUDIO_TEST_SRC_WAVE_GAUSSIAN_WHITE_NOISE:
      if (!(src->gen))
        src->gen = g_rand_new ();
      src->process = gaussian_white_noise_funcs[idx];
      break;
    case GST_AUDIO_TEST_SRC_WAVE_RED_NOISE:
      if (!(src->gen))
        src->gen = g_rand_new ();
      src->red.state = 0.0;
      src->process = red_noise_funcs[idx];
      break;
    case GST_AUDIO_TEST_SRC_WAVE_BLUE_NOISE:
      if (!(src->gen))
        src->gen = g_rand_new ();
      gst_audio_test_src_init_pink_noise (src);
      src->process = blue_noise_funcs[idx];
      break;
    case GST_AUDIO_TEST_SRC_WAVE_VIOLET_NOISE:
      if (!(src->gen))
        src->gen = g_rand_new ();
      src->red.state = 0.0;
<<<<<<< HEAD
      src->process = violet_noise_funcs[idx];
=======
      src->process = violet_noise_funcs[src->format];
      break;
>>>>>>> f63f0948
    default:
      GST_ERROR ("invalid wave-form");
      break;
  }
}

/*
 * gst_audio_test_src_change_volume:
 * Recalc wave tables for precalculated waves.
 */
static void
gst_audio_test_src_change_volume (GstAudioTestSrc * src)
{
  switch (src->wave) {
    case GST_AUDIO_TEST_SRC_WAVE_SINE_TAB:
      gst_audio_test_src_init_sine_table (src);
      break;
    default:
      break;
  }
}

static void
gst_audio_test_src_get_times (GstBaseSrc * basesrc, GstBuffer * buffer,
    GstClockTime * start, GstClockTime * end)
{
  /* for live sources, sync on the timestamp of the buffer */
  if (gst_base_src_is_live (basesrc)) {
    GstClockTime timestamp = GST_BUFFER_TIMESTAMP (buffer);

    if (GST_CLOCK_TIME_IS_VALID (timestamp)) {
      /* get duration to calculate end time */
      GstClockTime duration = GST_BUFFER_DURATION (buffer);

      if (GST_CLOCK_TIME_IS_VALID (duration)) {
        *end = timestamp + duration;
      }
      *start = timestamp;
    }
  } else {
    *start = -1;
    *end = -1;
  }
}

static gboolean
gst_audio_test_src_start (GstBaseSrc * basesrc)
{
  GstAudioTestSrc *src = GST_AUDIO_TEST_SRC (basesrc);

  src->next_sample = 0;
  src->next_byte = 0;
  src->next_time = 0;
  src->check_seek_stop = FALSE;
  src->eos_reached = FALSE;
  src->tags_pushed = FALSE;
  src->accumulator = 0;

  return TRUE;
}

static gboolean
gst_audio_test_src_stop (GstBaseSrc * basesrc)
{
  return TRUE;
}

/* seek to time, will be called when we operate in push mode. In pull mode we
 * get the requested byte offset. */
static gboolean
gst_audio_test_src_do_seek (GstBaseSrc * basesrc, GstSegment * segment)
{
  GstAudioTestSrc *src = GST_AUDIO_TEST_SRC (basesrc);
  GstClockTime time;
  gint samplerate, bpf;

  GST_DEBUG_OBJECT (src, "seeking %" GST_SEGMENT_FORMAT, segment);

  time = segment->position;
  src->reverse = (segment->rate < 0.0);

  samplerate = GST_AUDIO_INFO_RATE (&src->info);
  bpf = GST_AUDIO_INFO_BPF (&src->info);

  /* now move to the time indicated */
  src->next_sample = gst_util_uint64_scale_int (time, samplerate, GST_SECOND);
  src->next_byte = src->next_sample * bpf;
  if (samplerate == 0)
    src->next_time = 0;
  else
    src->next_time =
        gst_util_uint64_scale_int (src->next_sample, GST_SECOND, samplerate);

  GST_DEBUG_OBJECT (src, "seeking next_sample=%" G_GINT64_FORMAT
      " next_time=%" GST_TIME_FORMAT, src->next_sample,
      GST_TIME_ARGS (src->next_time));

  g_assert (src->next_time <= time);

  if (!src->reverse) {
    if (GST_CLOCK_TIME_IS_VALID (segment->start)) {
      segment->time = segment->start;
    }
  } else {
    if (GST_CLOCK_TIME_IS_VALID (segment->stop)) {
      segment->time = segment->stop;
    }
  }

  if (GST_CLOCK_TIME_IS_VALID (segment->stop)) {
    time = segment->stop;
    src->sample_stop = gst_util_uint64_scale_int (time, samplerate, GST_SECOND);
    src->check_seek_stop = TRUE;
  } else {
    src->check_seek_stop = FALSE;
  }
  src->eos_reached = FALSE;

  return TRUE;
}

static gboolean
gst_audio_test_src_is_seekable (GstBaseSrc * basesrc)
{
  /* we're seekable... */
  return TRUE;
}

static GstFlowReturn
gst_audio_test_src_fill (GstBaseSrc * basesrc, guint64 offset,
    guint length, GstBuffer * buffer)
{
  GstAudioTestSrc *src;
  GstClockTime next_time;
  gint64 next_sample, next_byte;
  gint bytes, samples;
  GstElementClass *eclass;
  guint8 *data;
  gint samplerate, bpf;

  src = GST_AUDIO_TEST_SRC (basesrc);

  /* example for tagging generated data */
  if (!src->tags_pushed) {
    GstTagList *taglist;

    taglist = gst_tag_list_new ();

    gst_tag_list_add (taglist, GST_TAG_MERGE_APPEND,
        GST_TAG_DESCRIPTION, "audiotest wave", NULL);

    eclass = GST_ELEMENT_CLASS (parent_class);
    if (eclass->send_event)
      eclass->send_event (GST_ELEMENT_CAST (basesrc),
          gst_event_new_tag (taglist));
    src->tags_pushed = TRUE;
  }

  if (src->eos_reached) {
    GST_INFO_OBJECT (src, "eos");
    return GST_FLOW_UNEXPECTED;
  }

  samplerate = GST_AUDIO_INFO_RATE (&src->info);
  bpf = GST_AUDIO_INFO_BPF (&src->info);

  /* if no length was given, use our default length in samples otherwise convert
   * the length in bytes to samples. */
  if (length == -1)
    samples = src->samples_per_buffer;
  else
    samples = length / bpf;

  /* if no offset was given, use our next logical byte */
  if (offset == -1)
    offset = src->next_byte;

  /* now see if we are at the byteoffset we think we are */
  if (offset != src->next_byte) {
    GST_DEBUG_OBJECT (src, "seek to new offset %" G_GUINT64_FORMAT, offset);
    /* we have a discont in the expected sample offset, do a 'seek' */
    src->next_sample = offset / bpf;
    src->next_time =
        gst_util_uint64_scale_int (src->next_sample, GST_SECOND, samplerate);
    src->next_byte = offset;
  }

  /* check for eos */
  if (src->check_seek_stop &&
      (src->sample_stop > src->next_sample) &&
      (src->sample_stop < src->next_sample + samples)
      ) {
    /* calculate only partial buffer */
    src->generate_samples_per_buffer = src->sample_stop - src->next_sample;
    next_sample = src->sample_stop;
    src->eos_reached = TRUE;
  } else {
    /* calculate full buffer */
    src->generate_samples_per_buffer = samples;
    next_sample = src->next_sample + (src->reverse ? (-samples) : samples);
  }

  bytes = src->generate_samples_per_buffer * bpf;

  next_byte = src->next_byte + (src->reverse ? (-bytes) : bytes);
  next_time = gst_util_uint64_scale_int (next_sample, GST_SECOND, samplerate);

  GST_LOG_OBJECT (src, "samplerate %d", samplerate);
  GST_LOG_OBJECT (src, "next_sample %" G_GINT64_FORMAT ", ts %" GST_TIME_FORMAT,
      next_sample, GST_TIME_ARGS (next_time));

  GST_BUFFER_OFFSET (buffer) = src->next_sample;
  GST_BUFFER_OFFSET_END (buffer) = next_sample;
  if (!src->reverse) {
    GST_BUFFER_TIMESTAMP (buffer) = src->timestamp_offset + src->next_time;
    GST_BUFFER_DURATION (buffer) = next_time - src->next_time;
  } else {
    GST_BUFFER_TIMESTAMP (buffer) = src->timestamp_offset + next_time;
    GST_BUFFER_DURATION (buffer) = src->next_time - next_time;
  }

  gst_object_sync_values (G_OBJECT (src), GST_BUFFER_TIMESTAMP (buffer));

  src->next_time = next_time;
  src->next_sample = next_sample;
  src->next_byte = next_byte;

  GST_LOG_OBJECT (src, "generating %u samples at ts %" GST_TIME_FORMAT,
      src->generate_samples_per_buffer,
      GST_TIME_ARGS (GST_BUFFER_TIMESTAMP (buffer)));

  data = gst_buffer_map (buffer, NULL, NULL, GST_MAP_WRITE);
  src->process (src, data);
  gst_buffer_unmap (buffer, data, bytes);

  if (G_UNLIKELY ((src->wave == GST_AUDIO_TEST_SRC_WAVE_SILENCE)
          || (src->volume == 0.0))) {
    GST_BUFFER_FLAG_SET (buffer, GST_BUFFER_FLAG_GAP);
  }

  return GST_FLOW_OK;
}

static void
gst_audio_test_src_set_property (GObject * object, guint prop_id,
    const GValue * value, GParamSpec * pspec)
{
  GstAudioTestSrc *src = GST_AUDIO_TEST_SRC (object);

  switch (prop_id) {
    case PROP_SAMPLES_PER_BUFFER:
      src->samples_per_buffer = g_value_get_int (value);
      break;
    case PROP_WAVE:
      src->wave = g_value_get_enum (value);
      gst_audio_test_src_change_wave (src);
      break;
    case PROP_FREQ:
      src->freq = g_value_get_double (value);
      break;
    case PROP_VOLUME:
      src->volume = g_value_get_double (value);
      gst_audio_test_src_change_volume (src);
      break;
    case PROP_IS_LIVE:
      gst_base_src_set_live (GST_BASE_SRC (src), g_value_get_boolean (value));
      break;
    case PROP_TIMESTAMP_OFFSET:
      src->timestamp_offset = g_value_get_int64 (value);
      break;
    case PROP_CAN_ACTIVATE_PUSH:
      GST_BASE_SRC (src)->can_activate_push = g_value_get_boolean (value);
      break;
    case PROP_CAN_ACTIVATE_PULL:
      src->can_activate_pull = g_value_get_boolean (value);
      break;
    default:
      G_OBJECT_WARN_INVALID_PROPERTY_ID (object, prop_id, pspec);
      break;
  }
}

static void
gst_audio_test_src_get_property (GObject * object, guint prop_id,
    GValue * value, GParamSpec * pspec)
{
  GstAudioTestSrc *src = GST_AUDIO_TEST_SRC (object);

  switch (prop_id) {
    case PROP_SAMPLES_PER_BUFFER:
      g_value_set_int (value, src->samples_per_buffer);
      break;
    case PROP_WAVE:
      g_value_set_enum (value, src->wave);
      break;
    case PROP_FREQ:
      g_value_set_double (value, src->freq);
      break;
    case PROP_VOLUME:
      g_value_set_double (value, src->volume);
      break;
    case PROP_IS_LIVE:
      g_value_set_boolean (value, gst_base_src_is_live (GST_BASE_SRC (src)));
      break;
    case PROP_TIMESTAMP_OFFSET:
      g_value_set_int64 (value, src->timestamp_offset);
      break;
    case PROP_CAN_ACTIVATE_PUSH:
      g_value_set_boolean (value, GST_BASE_SRC (src)->can_activate_push);
      break;
    case PROP_CAN_ACTIVATE_PULL:
      g_value_set_boolean (value, src->can_activate_pull);
      break;
    default:
      G_OBJECT_WARN_INVALID_PROPERTY_ID (object, prop_id, pspec);
      break;
  }
}

static gboolean
plugin_init (GstPlugin * plugin)
{
  /* initialize gst controller library */
  gst_controller_init (NULL, NULL);

  GST_DEBUG_CATEGORY_INIT (audio_test_src_debug, "audiotestsrc", 0,
      "Audio Test Source");

  return gst_element_register (plugin, "audiotestsrc",
      GST_RANK_NONE, GST_TYPE_AUDIO_TEST_SRC);
}

GST_PLUGIN_DEFINE (GST_VERSION_MAJOR,
    GST_VERSION_MINOR,
    "audiotestsrc",
    "Creates audio test signals of given frequency and volume",
    plugin_init, VERSION, "LGPL", GST_PACKAGE_NAME, GST_PACKAGE_ORIGIN);<|MERGE_RESOLUTION|>--- conflicted
+++ resolved
@@ -957,12 +957,8 @@
       if (!(src->gen))
         src->gen = g_rand_new ();
       src->red.state = 0.0;
-<<<<<<< HEAD
       src->process = violet_noise_funcs[idx];
-=======
-      src->process = violet_noise_funcs[src->format];
-      break;
->>>>>>> f63f0948
+      break;
     default:
       GST_ERROR ("invalid wave-form");
       break;
