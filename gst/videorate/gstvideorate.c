/* GStreamer
 * Copyright (C) <1999> Erik Walthinsen <omega@cse.ogi.edu>
 *
 * This library is free software; you can redistribute it and/or
 * modify it under the terms of the GNU Library General Public
 * License as published by the Free Software Foundation; either
 * version 2 of the License, or (at your option) any later version.
 *
 * This library is distributed in the hope that it will be useful,
 * but WITHOUT ANY WARRANTY; without even the implied warranty of
 * MERCHANTABILITY or FITNESS FOR A PARTICULAR PURPOSE.  See the GNU
 * Library General Public License for more details.
 *
 * You should have received a copy of the GNU Library General Public
 * License along with this library; if not, write to the
 * Free Software Foundation, Inc., 59 Temple Place - Suite 330,
 * Boston, MA 02111-1307, USA.
 */

/**
 * SECTION:element-videorate
 *
 * This element takes an incoming stream of timestamped video frames.
 * It will produce a perfect stream that matches the source pad's framerate.
 *
 * The correction is performed by dropping and duplicating frames, no fancy
 * algorithm is used to interpolate frames (yet).
 *
 * By default the element will simply negotiate the same framerate on its
 * source and sink pad.
 *
 * This operation is useful to link to elements that require a perfect stream.
 * Typical examples are formats that do not store timestamps for video frames,
 * but only store a framerate, like Ogg and AVI.
 *
 * A conversion to a specific framerate can be forced by using filtered caps on
 * the source pad.
 *
 * The properties #GstVideoRate:in, #GstVideoRate:out, #GstVideoRate:duplicate
 * and #GstVideoRate:drop can be read to obtain information about number of
 * input frames, output frames, dropped frames (i.e. the number of unused input
 * frames) and duplicated frames (i.e. the number of times an input frame was
 * duplicated, beside being used normally).
 *
 * An input stream that needs no adjustments will thus never have dropped or
 * duplicated frames.
 *
 * When the #GstVideoRate:silent property is set to FALSE, a GObject property
 * notification will be emitted whenever one of the #GstVideoRate:duplicate or
 * #GstVideoRate:drop values changes.
 * This can potentially cause performance degradation.
 * Note that property notification will happen from the streaming thread, so
 * applications should be prepared for this.
 *
 * <refsect2>
 * <title>Example pipelines</title>
 * |[
 * gst-launch -v filesrc location=videotestsrc.ogg ! oggdemux ! theoradec ! videorate ! video/x-raw-yuv,framerate=15/1 ! xvimagesink
 * ]| Decode an Ogg/Theora file and adjust the framerate to 15 fps before playing.
 * To create the test Ogg/Theora file refer to the documentation of theoraenc.
 * |[
 * gst-launch -v v4lsrc ! videorate ! video/x-raw-yuv,framerate=25/2 ! theoraenc ! oggmux ! filesink location=v4l.ogg
 * ]| Capture video from a V4L device, and adjust the stream to 12.5 fps before
 * encoding to Ogg/Theora.
 * </refsect2>
 *
 * Last reviewed on 2006-09-02 (0.10.11)
 */

#ifdef HAVE_CONFIG_H
#include "config.h"
#endif

#include "gstvideorate.h"

GST_DEBUG_CATEGORY_STATIC (video_rate_debug);
#define GST_CAT_DEFAULT video_rate_debug

/* GstVideoRate signals and args */
enum
{
  /* FILL ME */
  LAST_SIGNAL
};

#define DEFAULT_SILENT          TRUE
#define DEFAULT_NEW_PREF        1.0
#define DEFAULT_SKIP_TO_FIRST   FALSE
#define DEFAULT_DROP_ONLY       FALSE
#define DEFAULT_AVERAGE_PERIOD  0

enum
{
  ARG_0,
  ARG_IN,
  ARG_OUT,
  ARG_DUP,
  ARG_DROP,
  ARG_SILENT,
  ARG_NEW_PREF,
  ARG_SKIP_TO_FIRST,
  ARG_DROP_ONLY,
  ARG_AVERAGE_PERIOD
      /* FILL ME */
};

static GstStaticPadTemplate gst_video_rate_src_template =
    GST_STATIC_PAD_TEMPLATE ("src",
    GST_PAD_SRC,
    GST_PAD_ALWAYS,
    GST_STATIC_CAPS ("video/x-raw-yuv;"
        "video/x-raw-rgb;" "video/x-raw-gray;" "image/jpeg;" "image/png")
    );

static GstStaticPadTemplate gst_video_rate_sink_template =
    GST_STATIC_PAD_TEMPLATE ("sink",
    GST_PAD_SINK,
    GST_PAD_ALWAYS,
    GST_STATIC_CAPS ("video/x-raw-yuv;"
        "video/x-raw-rgb;" "video/x-raw-gray;" "image/jpeg;" "image/png")
    );

static void gst_video_rate_swap_prev (GstVideoRate * videorate,
    GstBuffer * buffer, gint64 time);
static gboolean gst_video_rate_event (GstPad * pad, GstEvent * event);
static gboolean gst_video_rate_query (GstPad * pad, GstQuery ** query);
static GstFlowReturn gst_video_rate_chain (GstPad * pad, GstBuffer * buffer);

static void gst_video_rate_set_property (GObject * object,
    guint prop_id, const GValue * value, GParamSpec * pspec);
static void gst_video_rate_get_property (GObject * object,
    guint prop_id, GValue * value, GParamSpec * pspec);

static GstStateChangeReturn gst_video_rate_change_state (GstElement * element,
    GstStateChange transition);

/*static guint gst_video_rate_signals[LAST_SIGNAL] = { 0 }; */

static GParamSpec *pspec_drop = NULL;
static GParamSpec *pspec_duplicate = NULL;

#define gst_video_rate_parent_class parent_class
G_DEFINE_TYPE (GstVideoRate, gst_video_rate, GST_TYPE_ELEMENT);

static void
gst_video_rate_class_init (GstVideoRateClass * klass)
{
  GObjectClass *object_class = G_OBJECT_CLASS (klass);
  GstElementClass *element_class = GST_ELEMENT_CLASS (klass);

  parent_class = g_type_class_peek_parent (klass);

  object_class->set_property = gst_video_rate_set_property;
  object_class->get_property = gst_video_rate_get_property;

  g_object_class_install_property (object_class, ARG_IN,
      g_param_spec_uint64 ("in", "In",
          "Number of input frames", 0, G_MAXUINT64, 0,
          G_PARAM_READABLE | G_PARAM_STATIC_STRINGS));
  g_object_class_install_property (object_class, ARG_OUT,
      g_param_spec_uint64 ("out", "Out", "Number of output frames", 0,
          G_MAXUINT64, 0, G_PARAM_READABLE | G_PARAM_STATIC_STRINGS));
  pspec_duplicate = g_param_spec_uint64 ("duplicate", "Duplicate",
      "Number of duplicated frames", 0, G_MAXUINT64, 0,
      G_PARAM_READABLE | G_PARAM_STATIC_STRINGS);
  g_object_class_install_property (object_class, ARG_DUP, pspec_duplicate);
  pspec_drop = g_param_spec_uint64 ("drop", "Drop", "Number of dropped frames",
      0, G_MAXUINT64, 0, G_PARAM_READABLE | G_PARAM_STATIC_STRINGS);
  g_object_class_install_property (object_class, ARG_DROP, pspec_drop);
  g_object_class_install_property (object_class, ARG_SILENT,
      g_param_spec_boolean ("silent", "silent",
          "Don't emit notify for dropped and duplicated frames", DEFAULT_SILENT,
          G_PARAM_READWRITE | G_PARAM_STATIC_STRINGS));
  g_object_class_install_property (object_class, ARG_NEW_PREF,
      g_param_spec_double ("new-pref", "New Pref",
          "Value indicating how much to prefer new frames (unused)", 0.0, 1.0,
          DEFAULT_NEW_PREF, G_PARAM_READWRITE | G_PARAM_STATIC_STRINGS));

  /**
   * GstVideoRate:skip-to-first:
   * 
   * Don't produce buffers before the first one we receive.
   *
   * Since: 0.10.25
   */
  g_object_class_install_property (object_class, ARG_SKIP_TO_FIRST,
      g_param_spec_boolean ("skip-to-first", "Skip to first buffer",
          "Don't produce buffers before the first one we receive",
          DEFAULT_SKIP_TO_FIRST, G_PARAM_READWRITE | G_PARAM_STATIC_STRINGS));

<<<<<<< HEAD
  gst_element_class_set_details_simple (element_class,
      "Video rate adjuster", "Filter/Effect/Video",
      "Drops/duplicates/adjusts timestamps on video frames to make a perfect stream",
      "Wim Taymans <wim@fluendo.com>");

  gst_element_class_add_pad_template (element_class,
      gst_static_pad_template_get (&gst_video_rate_sink_template));
  gst_element_class_add_pad_template (element_class,
      gst_static_pad_template_get (&gst_video_rate_src_template));
=======
  /**
   * GstVideoRate:drop-only:
   *
   * Only drop frames, no duplicates are produced.
   *
   * Since: 0.10.34
   */
  g_object_class_install_property (object_class, ARG_DROP_ONLY,
      g_param_spec_boolean ("drop-only", "Only Drop",
          "Only drop frames, no duplicates are produced",
          DEFAULT_DROP_ONLY, G_PARAM_READWRITE | G_PARAM_STATIC_STRINGS));

  /**
   * GstVideoRate:average-period:
   *
   * Arrange for maximum framerate by dropping frames beyond a certain framerate,
   * where the framerate is calculated using a moving average over the
   * configured.
   *
   * Since: 0.10.34
   */
  g_object_class_install_property (object_class, ARG_AVERAGE_PERIOD,
      g_param_spec_uint64 ("average-period", "Period over which to average",
          "Period over which to average the framerate (in ns) (0 = disabled)",
          0, G_MAXINT64, DEFAULT_AVERAGE_PERIOD,
          G_PARAM_READWRITE | G_PARAM_STATIC_STRINGS));
>>>>>>> eba4a948

  element_class->change_state = GST_DEBUG_FUNCPTR (gst_video_rate_change_state);
}

/* return the caps that can be used on out_pad given in_caps on in_pad */
static gboolean
gst_video_rate_transformcaps (GstPad * in_pad, GstCaps * in_caps,
    GstPad * out_pad, GstCaps ** out_caps, GstCaps * filter)
{
  GstCaps *intersect;
  const GstCaps *in_templ;
  gint i;
  GSList *extra_structures = NULL;
  GSList *iter;

  in_templ = gst_pad_get_pad_template_caps (in_pad);
  intersect =
      gst_caps_intersect_full (in_caps, in_templ, GST_CAPS_INTERSECT_FIRST);

  /* all possible framerates are allowed */
  for (i = 0; i < gst_caps_get_size (intersect); i++) {
    GstStructure *structure;

    structure = gst_caps_get_structure (intersect, i);

    if (gst_structure_has_field (structure, "framerate")) {
      GstStructure *copy_structure;

      copy_structure = gst_structure_copy (structure);
      gst_structure_set (copy_structure,
          "framerate", GST_TYPE_FRACTION_RANGE, 0, 1, G_MAXINT, 1, NULL);
      extra_structures = g_slist_append (extra_structures, copy_structure);
    }
  }

  /* append the extra structures */
  for (iter = extra_structures; iter != NULL; iter = g_slist_next (iter)) {
    gst_caps_append_structure (intersect, (GstStructure *) iter->data);
  }
  g_slist_free (extra_structures);

  if (filter) {
    GstCaps *tmp;

    tmp = gst_caps_intersect_full (filter, intersect, GST_CAPS_INTERSECT_FIRST);
    gst_caps_unref (intersect);
    intersect = tmp;
  }

  *out_caps = intersect;

  return TRUE;
}

static GstCaps *
gst_video_rate_getcaps (GstPad * pad, GstCaps * filter)
{
  GstVideoRate *videorate;
  GstPad *otherpad;
  GstCaps *caps;

  videorate = GST_VIDEO_RATE (GST_PAD_PARENT (pad));

  otherpad = (pad == videorate->srcpad) ? videorate->sinkpad :
      videorate->srcpad;

  /* we can do what the peer can */
  caps = gst_pad_peer_get_caps (otherpad, filter);
  if (caps) {
    GstCaps *transform, *intersect;

    gst_video_rate_transformcaps (otherpad, caps, pad, &transform, filter);

    /* Now prefer the downstream caps if possible */
    intersect =
        gst_caps_intersect_full (caps, transform, GST_CAPS_INTERSECT_FIRST);
    if (!gst_caps_is_empty (intersect)) {
      gst_caps_append (intersect, transform);
      gst_caps_unref (caps);
      caps = intersect;
    } else {
      gst_caps_unref (intersect);
      caps = transform;
    }
  } else {
    /* no peer, our padtemplate is enough then */
    if (filter)
      caps =
          gst_caps_intersect_full (filter, gst_pad_get_pad_template_caps (pad),
          GST_CAPS_INTERSECT_FIRST);
    else
      caps = gst_caps_copy (gst_pad_get_pad_template_caps (pad));
  }

  return caps;
}

static gboolean
gst_video_rate_setcaps (GstPad * pad, GstCaps * caps)
{
  GstVideoRate *videorate;
  GstStructure *structure;
  gboolean ret = TRUE;
  GstPad *otherpad, *opeer;
  gint rate_numerator, rate_denominator;

  videorate = GST_VIDEO_RATE (gst_pad_get_parent (pad));

  GST_DEBUG_OBJECT (pad, "setcaps called %" GST_PTR_FORMAT, caps);

  structure = gst_caps_get_structure (caps, 0);
  if (!gst_structure_get_fraction (structure, "framerate",
          &rate_numerator, &rate_denominator))
    goto no_framerate;

  if (pad == videorate->srcpad) {
    /* out_frame_count is scaled by the frame rate caps when calculating next_ts.
     * when the frame rate caps change, we must update base_ts and reset
     * out_frame_count */
    if (videorate->to_rate_numerator) {
      videorate->base_ts +=
          gst_util_uint64_scale (videorate->out_frame_count,
          videorate->to_rate_denominator * GST_SECOND,
          videorate->to_rate_numerator);
    }
    videorate->out_frame_count = 0;
    videorate->to_rate_numerator = rate_numerator;
    videorate->to_rate_denominator = rate_denominator;
    videorate->wanted_diff = gst_util_uint64_scale_int (GST_SECOND,
        rate_denominator, rate_numerator);
    otherpad = videorate->sinkpad;
  } else {
    videorate->from_rate_numerator = rate_numerator;
    videorate->from_rate_denominator = rate_denominator;
    otherpad = videorate->srcpad;
  }

  /* now try to find something for the peer */
  opeer = gst_pad_get_peer (otherpad);
  if (opeer) {
    if (gst_pad_accept_caps (opeer, caps)) {
      /* the peer accepts the caps as they are */
      gst_pad_set_caps (otherpad, caps);

      ret = TRUE;
    } else {
      GstCaps *transform = NULL;

      ret = FALSE;

      /* see how we can transform the input caps */
      if (!gst_video_rate_transformcaps (pad, caps, otherpad, &transform, NULL))
        goto no_transform;

      GST_DEBUG_OBJECT (videorate, "transform %" GST_PTR_FORMAT, transform);

      /* see what the peer can do */
      caps = gst_pad_get_caps (opeer, transform);

      GST_DEBUG_OBJECT (opeer, "icaps %" GST_PTR_FORMAT, caps);

      /* could turn up empty, due to e.g. colorspace etc */
      if (gst_caps_get_size (caps) == 0) {
        gst_caps_unref (caps);
        goto no_transform;
      }

      /* take first possibility */
      caps = gst_caps_make_writable (caps);
      gst_caps_truncate (caps);
      structure = gst_caps_get_structure (caps, 0);

      /* and fixate */
      gst_structure_fixate_field_nearest_fraction (structure, "framerate",
          rate_numerator, rate_denominator);

      gst_structure_get_fraction (structure, "framerate",
          &rate_numerator, &rate_denominator);

      if (otherpad == videorate->srcpad) {
        videorate->to_rate_numerator = rate_numerator;
        videorate->to_rate_denominator = rate_denominator;
      } else {
        videorate->from_rate_numerator = rate_numerator;
        videorate->from_rate_denominator = rate_denominator;
      }

      if (gst_structure_has_field (structure, "interlaced"))
        gst_structure_fixate_field_boolean (structure, "interlaced", FALSE);
      if (gst_structure_has_field (structure, "color-matrix"))
        gst_structure_fixate_field_string (structure, "color-matrix", "sdtv");
      if (gst_structure_has_field (structure, "chroma-site"))
        gst_structure_fixate_field_string (structure, "chroma-site", "mpeg2");
      if (gst_structure_has_field (structure, "pixel-aspect-ratio"))
        gst_structure_fixate_field_nearest_fraction (structure,
            "pixel-aspect-ratio", 1, 1);

      gst_pad_set_caps (otherpad, caps);
      gst_caps_unref (caps);
      ret = TRUE;
    }
    gst_object_unref (opeer);
  }
done:
  /* After a setcaps, our caps may have changed. In that case, we can't use
   * the old buffer, if there was one (it might have different dimensions) */
  GST_DEBUG_OBJECT (videorate, "swapping old buffers");
  gst_video_rate_swap_prev (videorate, NULL, GST_CLOCK_TIME_NONE);

  gst_object_unref (videorate);
  return ret;

no_framerate:
  {
    GST_DEBUG_OBJECT (videorate, "no framerate specified");
    goto done;
  }
no_transform:
  {
    GST_DEBUG_OBJECT (videorate, "no framerate transform possible");
    ret = FALSE;
    goto done;
  }
}

static void
gst_video_rate_reset (GstVideoRate * videorate)
{
  GST_DEBUG_OBJECT (videorate, "resetting internal variables");

  videorate->in = 0;
  videorate->out = 0;
  videorate->base_ts = 0;
  videorate->out_frame_count = 0;
  videorate->drop = 0;
  videorate->dup = 0;
  videorate->next_ts = GST_CLOCK_TIME_NONE;
  videorate->last_ts = GST_CLOCK_TIME_NONE;
  videorate->discont = TRUE;
  videorate->average = 0;
  gst_video_rate_swap_prev (videorate, NULL, 0);

  gst_segment_init (&videorate->segment, GST_FORMAT_TIME);
}

static void
gst_video_rate_init (GstVideoRate * videorate)
{
  videorate->sinkpad =
      gst_pad_new_from_static_template (&gst_video_rate_sink_template, "sink");
  gst_pad_set_event_function (videorate->sinkpad,
      GST_DEBUG_FUNCPTR (gst_video_rate_event));
  gst_pad_set_chain_function (videorate->sinkpad,
      GST_DEBUG_FUNCPTR (gst_video_rate_chain));
  gst_pad_set_getcaps_function (videorate->sinkpad,
      GST_DEBUG_FUNCPTR (gst_video_rate_getcaps));
  gst_pad_set_setcaps_function (videorate->sinkpad,
      GST_DEBUG_FUNCPTR (gst_video_rate_setcaps));
  gst_element_add_pad (GST_ELEMENT (videorate), videorate->sinkpad);

  videorate->srcpad =
      gst_pad_new_from_static_template (&gst_video_rate_src_template, "src");
  gst_pad_set_query_function (videorate->srcpad,
      GST_DEBUG_FUNCPTR (gst_video_rate_query));
  gst_pad_set_getcaps_function (videorate->srcpad,
      GST_DEBUG_FUNCPTR (gst_video_rate_getcaps));
  gst_pad_set_setcaps_function (videorate->srcpad,
      GST_DEBUG_FUNCPTR (gst_video_rate_setcaps));
  gst_element_add_pad (GST_ELEMENT (videorate), videorate->srcpad);

  gst_video_rate_reset (videorate);
  videorate->silent = DEFAULT_SILENT;
  videorate->new_pref = DEFAULT_NEW_PREF;
  videorate->drop_only = DEFAULT_DROP_ONLY;
  videorate->average_period = DEFAULT_AVERAGE_PERIOD;

  videorate->from_rate_numerator = 0;
  videorate->from_rate_denominator = 0;
  videorate->to_rate_numerator = 0;
  videorate->to_rate_denominator = 0;
}

/* flush the oldest buffer */
static GstFlowReturn
gst_video_rate_flush_prev (GstVideoRate * videorate, gboolean duplicate)
{
  GstFlowReturn res;
  GstBuffer *outbuf;
  GstClockTime push_ts;

  if (!videorate->prevbuf)
    goto eos_before_buffers;

  /* make sure we can write to the metadata */
  outbuf = gst_buffer_make_writable (gst_buffer_ref (videorate->prevbuf));

  GST_BUFFER_OFFSET (outbuf) = videorate->out;
  GST_BUFFER_OFFSET_END (outbuf) = videorate->out + 1;

  if (videorate->discont) {
    GST_BUFFER_FLAG_SET (outbuf, GST_BUFFER_FLAG_DISCONT);
    videorate->discont = FALSE;
  } else
    GST_BUFFER_FLAG_UNSET (outbuf, GST_BUFFER_FLAG_DISCONT);

  if (duplicate)
    GST_BUFFER_FLAG_SET (outbuf, GST_BUFFER_FLAG_GAP);
  else
    GST_BUFFER_FLAG_UNSET (outbuf, GST_BUFFER_FLAG_GAP);

  /* this is the timestamp we put on the buffer */
  push_ts = videorate->next_ts;

  videorate->out++;
  videorate->out_frame_count++;
  if (videorate->to_rate_numerator) {
    /* interpolate next expected timestamp in the segment */
    videorate->next_ts =
        videorate->segment.base + videorate->segment.start +
        videorate->base_ts + gst_util_uint64_scale (videorate->out_frame_count,
        videorate->to_rate_denominator * GST_SECOND,
        videorate->to_rate_numerator);
    GST_BUFFER_DURATION (outbuf) = videorate->next_ts - push_ts;
  }

<<<<<<< HEAD
  /* adapt for looping, bring back to time in current segment. */
  GST_BUFFER_TIMESTAMP (outbuf) = push_ts - videorate->segment.base;
=======
  /* We do not need to update time in VFR (variable frame rate) mode */
  if (!videorate->drop_only) {
    /* adapt for looping, bring back to time in current segment. */
    GST_BUFFER_TIMESTAMP (outbuf) = push_ts - videorate->segment.accum;
  }
  gst_buffer_set_caps (outbuf, GST_PAD_CAPS (videorate->srcpad));
>>>>>>> eba4a948

  GST_LOG_OBJECT (videorate,
      "old is best, dup, pushing buffer outgoing ts %" GST_TIME_FORMAT,
      GST_TIME_ARGS (push_ts));

  res = gst_pad_push (videorate->srcpad, outbuf);

  return res;

  /* WARNINGS */
eos_before_buffers:
  {
    GST_INFO_OBJECT (videorate, "got EOS before any buffer was received");
    return GST_FLOW_OK;
  }
}

static void
gst_video_rate_swap_prev (GstVideoRate * videorate, GstBuffer * buffer,
    gint64 time)
{
  GST_LOG_OBJECT (videorate, "swap_prev: storing buffer %p in prev", buffer);
  if (videorate->prevbuf)
    gst_buffer_unref (videorate->prevbuf);
  videorate->prevbuf = buffer;
  videorate->prev_ts = time;
}

static void
gst_video_rate_notify_drop (GstVideoRate * videorate)
{
#if !GLIB_CHECK_VERSION(2,26,0)
  g_object_notify ((GObject *) videorate, "drop");
#else
  g_object_notify_by_pspec ((GObject *) videorate, pspec_drop);
#endif
}

static void
gst_video_rate_notify_duplicate (GstVideoRate * videorate)
{
#if !GLIB_CHECK_VERSION(2,26,0)
  g_object_notify ((GObject *) videorate, "duplicate");
#else
  g_object_notify_by_pspec ((GObject *) videorate, pspec_duplicate);
#endif
}

#define MAGIC_LIMIT  25
static gboolean
gst_video_rate_event (GstPad * pad, GstEvent * event)
{
  GstVideoRate *videorate;
  gboolean ret;

  videorate = GST_VIDEO_RATE (gst_pad_get_parent (pad));

  switch (GST_EVENT_TYPE (event)) {
    case GST_EVENT_SEGMENT:
    {
      GstSegment segment;

      gst_event_parse_segment (event, &segment);

      if (segment.format != GST_FORMAT_TIME)
        goto format_error;

      GST_DEBUG_OBJECT (videorate, "handle NEWSEGMENT");

      /* close up the previous segment, if appropriate */
      if (videorate->prevbuf) {
        gint count = 0;
        GstFlowReturn res;

        res = GST_FLOW_OK;
        /* fill up to the end of current segment,
         * or only send out the stored buffer if there is no specific stop.
         * regardless, prevent going loopy in strange cases */
        while (res == GST_FLOW_OK && count <= MAGIC_LIMIT &&
            ((GST_CLOCK_TIME_IS_VALID (videorate->segment.stop) &&
                    videorate->next_ts - videorate->segment.base
                    < videorate->segment.stop)
                || count < 1)) {
          res = gst_video_rate_flush_prev (videorate, count > 0);
          count++;
        }
        if (count > 1) {
          videorate->dup += count - 1;
          if (!videorate->silent)
            gst_video_rate_notify_duplicate (videorate);
        } else if (count == 0) {
          videorate->drop++;
          if (!videorate->silent)
            gst_video_rate_notify_drop (videorate);
        }
        /* clean up for the new one; _chain will resume from the new start */
        videorate->base_ts = 0;
        videorate->out_frame_count = 0;
        gst_video_rate_swap_prev (videorate, NULL, 0);
        videorate->next_ts = GST_CLOCK_TIME_NONE;
      }

      /* We just want to update the accumulated stream_time  */
      gst_segment_copy_into (&segment, &videorate->segment);

      GST_DEBUG_OBJECT (videorate, "updated segment: %" GST_SEGMENT_FORMAT,
          &videorate->segment);
      break;
    }
    case GST_EVENT_EOS:{
      gint count = 0;
      GstFlowReturn res = GST_FLOW_OK;

      GST_DEBUG_OBJECT (videorate, "Got EOS");

      /* If the segment has a stop position, fill the segment */
      if (GST_CLOCK_TIME_IS_VALID (videorate->segment.stop)) {
        /* fill up to the end of current segment,
         * or only send out the stored buffer if there is no specific stop.
         * regardless, prevent going loopy in strange cases */
        while (res == GST_FLOW_OK && count <= MAGIC_LIMIT &&
            ((videorate->next_ts - videorate->segment.base <
                    videorate->segment.stop)
                || count < 1)) {
          res = gst_video_rate_flush_prev (videorate, count > 0);
          count++;
        }
      } else if (videorate->prevbuf) {
        /* Output at least one frame but if the buffer duration is valid, output
         * enough frames to use the complete buffer duration */
        if (GST_BUFFER_DURATION_IS_VALID (videorate->prevbuf)) {
          GstClockTime end_ts =
              videorate->next_ts + GST_BUFFER_DURATION (videorate->prevbuf);

          while (res == GST_FLOW_OK && count <= MAGIC_LIMIT &&
              ((videorate->next_ts - videorate->segment.base < end_ts)
                  || count < 1)) {
            res = gst_video_rate_flush_prev (videorate, count > 0);
            count++;
          }
        } else {
          res = gst_video_rate_flush_prev (videorate, FALSE);
          count = 1;
        }
      }

      if (count > 1) {
        videorate->dup += count - 1;
        if (!videorate->silent)
          gst_video_rate_notify_duplicate (videorate);
      } else if (count == 0) {
        videorate->drop++;
        if (!videorate->silent)
          gst_video_rate_notify_drop (videorate);
      }

      break;
    }
    case GST_EVENT_FLUSH_STOP:
      /* also resets the segment */
      GST_DEBUG_OBJECT (videorate, "Got FLUSH_STOP");
      gst_video_rate_reset (videorate);
      break;
    default:
      break;
  }

  ret = gst_pad_push_event (videorate->srcpad, event);

done:
  gst_object_unref (videorate);

  return ret;

  /* ERRORS */
format_error:
  {
    GST_WARNING_OBJECT (videorate,
        "Got segment but doesn't have GST_FORMAT_TIME value");
    gst_event_unref (event);
    ret = FALSE;
    goto done;
  }
}

static gboolean
gst_video_rate_query (GstPad * pad, GstQuery ** query)
{
  GstVideoRate *videorate;
  gboolean res = FALSE;

  videorate = GST_VIDEO_RATE (gst_pad_get_parent (pad));

  switch (GST_QUERY_TYPE (*query)) {
    case GST_QUERY_LATENCY:
    {
      GstClockTime min, max;
      gboolean live;
      guint64 latency;
      GstPad *peer;

      if ((peer = gst_pad_get_peer (videorate->sinkpad))) {
        if ((res = gst_pad_query (peer, query))) {
          gst_query_parse_latency (*query, &live, &min, &max);

          GST_DEBUG_OBJECT (videorate, "Peer latency: min %"
              GST_TIME_FORMAT " max %" GST_TIME_FORMAT,
              GST_TIME_ARGS (min), GST_TIME_ARGS (max));

          if (videorate->from_rate_numerator != 0) {
            /* add latency. We don't really know since we hold on to the frames
             * until we get a next frame, which can be anything. We assume
             * however that this will take from_rate time. */
            latency = gst_util_uint64_scale (GST_SECOND,
                videorate->from_rate_denominator,
                videorate->from_rate_numerator);
          } else {
            /* no input framerate, we don't know */
            latency = 0;
          }

          GST_DEBUG_OBJECT (videorate, "Our latency: %"
              GST_TIME_FORMAT, GST_TIME_ARGS (latency));

          min += latency;
          if (max != -1)
            max += latency;

          GST_DEBUG_OBJECT (videorate, "Calculated total latency : min %"
              GST_TIME_FORMAT " max %" GST_TIME_FORMAT,
              GST_TIME_ARGS (min), GST_TIME_ARGS (max));

          gst_query_set_latency (*query, live, min, max);
        }
        gst_object_unref (peer);
      }
      break;
    }
    default:
      res = gst_pad_query_default (pad, query);
      break;
  }
  gst_object_unref (videorate);

  return res;
}

static GstFlowReturn
gst_video_rate_chain_max_avg (GstVideoRate * videorate, GstBuffer * buf)
{
  GstClockTime ts = GST_BUFFER_TIMESTAMP (buf);

  videorate->in++;

  if (!GST_CLOCK_TIME_IS_VALID (ts) || videorate->wanted_diff == 0)
    goto push;

  /* drop frames if they exceed our output rate */
  if (GST_CLOCK_TIME_IS_VALID (videorate->last_ts)) {
    GstClockTimeDiff diff = ts - videorate->last_ts;

    /* Drop buffer if its early compared to the desired frame rate and
     * the current average is higher than the desired average
     */
    if (diff < videorate->wanted_diff &&
        videorate->average < videorate->wanted_diff)
      goto drop;

    /* Update average */
    if (videorate->average) {
      GstClockTimeDiff wanted_diff;

      if (G_LIKELY (videorate->average_period > videorate->wanted_diff))
        wanted_diff = videorate->wanted_diff;
      else
        wanted_diff = videorate->average_period * 10;

      videorate->average =
          gst_util_uint64_scale_round (videorate->average,
          videorate->average_period - wanted_diff,
          videorate->average_period) +
          gst_util_uint64_scale_round (diff, wanted_diff,
          videorate->average_period);
    } else {
      videorate->average = diff;
    }
  }

  videorate->last_ts = ts;

push:
  videorate->out++;

  return gst_pad_push (videorate->srcpad, buf);

drop:
  gst_buffer_unref (buf);
  if (!videorate->silent)
    gst_video_rate_notify_drop (videorate);
  return GST_FLOW_OK;
}

static GstFlowReturn
gst_video_rate_chain (GstPad * pad, GstBuffer * buffer)
{
  GstVideoRate *videorate;
  GstFlowReturn res = GST_FLOW_OK;
  GstClockTime intime, in_ts, in_dur;
  GstClockTime avg_period;
  gboolean skip = FALSE;

  videorate = GST_VIDEO_RATE (GST_PAD_PARENT (pad));

  /* make sure the denominators are not 0 */
  if (videorate->from_rate_denominator == 0 ||
      videorate->to_rate_denominator == 0)
    goto not_negotiated;

  GST_OBJECT_LOCK (videorate);
  avg_period = videorate->average_period_set;
  GST_OBJECT_UNLOCK (videorate);

  /* MT-safe switching between modes */
  if (G_UNLIKELY (avg_period != videorate->average_period)) {
    videorate->average_period = avg_period;
    videorate->last_ts = GST_CLOCK_TIME_NONE;
    if (avg_period && !videorate->average) {
      /* enabling average mode */
      videorate->average = 0;
    } else {
      /* enable regular mode */
      gst_video_rate_swap_prev (videorate, NULL, 0);
      /* arrange for skip-to-first behaviour */
      videorate->next_ts = GST_CLOCK_TIME_NONE;
      skip = TRUE;
    }
  }

  if (videorate->average_period > 0)
    return gst_video_rate_chain_max_avg (videorate, buffer);

  in_ts = GST_BUFFER_TIMESTAMP (buffer);
  in_dur = GST_BUFFER_DURATION (buffer);

  if (G_UNLIKELY (in_ts == GST_CLOCK_TIME_NONE)) {
    in_ts = videorate->last_ts;
    if (G_UNLIKELY (in_ts == GST_CLOCK_TIME_NONE))
      goto invalid_buffer;
  }

  /* get the time of the next expected buffer timestamp, we use this when the
   * next buffer has -1 as a timestamp */
  videorate->last_ts = in_ts;
  if (in_dur != GST_CLOCK_TIME_NONE)
    videorate->last_ts += in_dur;

  GST_DEBUG_OBJECT (videorate, "got buffer with timestamp %" GST_TIME_FORMAT,
      GST_TIME_ARGS (in_ts));

  /* the input time is the time in the segment + all previously accumulated
   * segments */
  intime = in_ts + videorate->segment.base;

  /* we need to have two buffers to compare */
  if (videorate->prevbuf == NULL) {
    gst_video_rate_swap_prev (videorate, buffer, intime);
    videorate->in++;
    if (!GST_CLOCK_TIME_IS_VALID (videorate->next_ts)) {
      /* new buffer, we expect to output a buffer that matches the first
       * timestamp in the segment */
      if (videorate->skip_to_first || skip) {
        videorate->next_ts = intime;
        videorate->base_ts = in_ts - videorate->segment.start;
        videorate->out_frame_count = 0;
      } else {
        videorate->next_ts = videorate->segment.start + videorate->segment.base;
      }
    }
  } else {
    GstClockTime prevtime;
    gint count = 0;
    gint64 diff1, diff2;

    prevtime = videorate->prev_ts;

    GST_LOG_OBJECT (videorate,
        "BEGINNING prev buf %" GST_TIME_FORMAT " new buf %" GST_TIME_FORMAT
        " outgoing ts %" GST_TIME_FORMAT, GST_TIME_ARGS (prevtime),
        GST_TIME_ARGS (intime), GST_TIME_ARGS (videorate->next_ts));

    videorate->in++;

    /* drop new buffer if it's before previous one */
    if (intime < prevtime) {
      GST_DEBUG_OBJECT (videorate,
          "The new buffer (%" GST_TIME_FORMAT
          ") is before the previous buffer (%"
          GST_TIME_FORMAT "). Dropping new buffer.",
          GST_TIME_ARGS (intime), GST_TIME_ARGS (prevtime));
      videorate->drop++;
      if (!videorate->silent)
        gst_video_rate_notify_drop (videorate);
      gst_buffer_unref (buffer);
      goto done;
    }

    /* got 2 buffers, see which one is the best */
    do {

      diff1 = prevtime - videorate->next_ts;
      diff2 = intime - videorate->next_ts;

      /* take absolute values, beware: abs and ABS don't work for gint64 */
      if (diff1 < 0)
        diff1 = -diff1;
      if (diff2 < 0)
        diff2 = -diff2;

      GST_LOG_OBJECT (videorate,
          "diff with prev %" GST_TIME_FORMAT " diff with new %"
          GST_TIME_FORMAT " outgoing ts %" GST_TIME_FORMAT,
          GST_TIME_ARGS (diff1), GST_TIME_ARGS (diff2),
          GST_TIME_ARGS (videorate->next_ts));

      /* output first one when its the best */
      if (diff1 <= diff2) {
        count++;

        /* on error the _flush function posted a warning already */
        if ((res =
                gst_video_rate_flush_prev (videorate,
                    count > 1)) != GST_FLOW_OK) {
          gst_buffer_unref (buffer);
          goto done;
        }
      }

      /* Do not produce any dups. We can exit loop now */
      if (videorate->drop_only)
        break;
      /* continue while the first one was the best, if they were equal avoid
       * going into an infinite loop */
    }
    while (diff1 < diff2);

    /* if we outputed the first buffer more then once, we have dups */
    if (count > 1) {
      videorate->dup += count - 1;
      if (!videorate->silent)
        gst_video_rate_notify_duplicate (videorate);
    }
    /* if we didn't output the first buffer, we have a drop */
    else if (count == 0) {
      videorate->drop++;

      if (!videorate->silent)
        gst_video_rate_notify_drop (videorate);

      GST_LOG_OBJECT (videorate,
          "new is best, old never used, drop, outgoing ts %"
          GST_TIME_FORMAT, GST_TIME_ARGS (videorate->next_ts));
    }
    GST_LOG_OBJECT (videorate,
        "END, putting new in old, diff1 %" GST_TIME_FORMAT
        ", diff2 %" GST_TIME_FORMAT ", next_ts %" GST_TIME_FORMAT
        ", in %" G_GUINT64_FORMAT ", out %" G_GUINT64_FORMAT ", drop %"
        G_GUINT64_FORMAT ", dup %" G_GUINT64_FORMAT, GST_TIME_ARGS (diff1),
        GST_TIME_ARGS (diff2), GST_TIME_ARGS (videorate->next_ts),
        videorate->in, videorate->out, videorate->drop, videorate->dup);

    /* swap in new one when it's the best */
    gst_video_rate_swap_prev (videorate, buffer, intime);
  }
done:
  return res;

  /* ERRORS */
not_negotiated:
  {
    GST_WARNING_OBJECT (videorate, "no framerate negotiated");
    gst_buffer_unref (buffer);
    res = GST_FLOW_NOT_NEGOTIATED;
    goto done;
  }

invalid_buffer:
  {
    GST_WARNING_OBJECT (videorate,
        "Got buffer with GST_CLOCK_TIME_NONE timestamp, discarding it");
    gst_buffer_unref (buffer);
    goto done;
  }
}

static void
gst_video_rate_set_property (GObject * object,
    guint prop_id, const GValue * value, GParamSpec * pspec)
{
  GstVideoRate *videorate = GST_VIDEO_RATE (object);

  GST_OBJECT_LOCK (videorate);
  switch (prop_id) {
    case ARG_SILENT:
      videorate->silent = g_value_get_boolean (value);
      break;
    case ARG_NEW_PREF:
      videorate->new_pref = g_value_get_double (value);
      break;
    case ARG_SKIP_TO_FIRST:
      videorate->skip_to_first = g_value_get_boolean (value);
      break;
    case ARG_DROP_ONLY:
      videorate->drop_only = g_value_get_boolean (value);
      break;
    case ARG_AVERAGE_PERIOD:
      videorate->average_period = g_value_get_uint64 (value);
      break;
    default:
      G_OBJECT_WARN_INVALID_PROPERTY_ID (object, prop_id, pspec);
      break;
  }
  GST_OBJECT_UNLOCK (videorate);
}

static void
gst_video_rate_get_property (GObject * object,
    guint prop_id, GValue * value, GParamSpec * pspec)
{
  GstVideoRate *videorate = GST_VIDEO_RATE (object);

  GST_OBJECT_LOCK (videorate);
  switch (prop_id) {
    case ARG_IN:
      g_value_set_uint64 (value, videorate->in);
      break;
    case ARG_OUT:
      g_value_set_uint64 (value, videorate->out);
      break;
    case ARG_DUP:
      g_value_set_uint64 (value, videorate->dup);
      break;
    case ARG_DROP:
      g_value_set_uint64 (value, videorate->drop);
      break;
    case ARG_SILENT:
      g_value_set_boolean (value, videorate->silent);
      break;
    case ARG_NEW_PREF:
      g_value_set_double (value, videorate->new_pref);
      break;
    case ARG_SKIP_TO_FIRST:
      g_value_set_boolean (value, videorate->skip_to_first);
      break;
    case ARG_DROP_ONLY:
      g_value_set_boolean (value, videorate->drop_only);
      break;
    case ARG_AVERAGE_PERIOD:
      g_value_set_uint64 (value, videorate->average_period);
      break;
    default:
      G_OBJECT_WARN_INVALID_PROPERTY_ID (object, prop_id, pspec);
      break;
  }
  GST_OBJECT_UNLOCK (videorate);
}

static GstStateChangeReturn
gst_video_rate_change_state (GstElement * element, GstStateChange transition)
{
  GstStateChangeReturn ret;
  GstVideoRate *videorate;

  videorate = GST_VIDEO_RATE (element);

  switch (transition) {
    case GST_STATE_CHANGE_READY_TO_PAUSED:
      videorate->discont = TRUE;
      videorate->last_ts = -1;
      break;
    default:
      break;
  }

  ret = GST_ELEMENT_CLASS (parent_class)->change_state (element, transition);

  switch (transition) {
    case GST_STATE_CHANGE_PAUSED_TO_READY:
      gst_video_rate_reset (videorate);
      break;
    default:
      break;
  }

  return ret;
}

static gboolean
plugin_init (GstPlugin * plugin)
{
  GST_DEBUG_CATEGORY_INIT (video_rate_debug, "videorate", 0,
      "VideoRate stream fixer");

  return gst_element_register (plugin, "videorate", GST_RANK_NONE,
      GST_TYPE_VIDEO_RATE);
}

GST_PLUGIN_DEFINE (GST_VERSION_MAJOR,
    GST_VERSION_MINOR,
    "videorate",
    "Adjusts video frames",
    plugin_init, VERSION, GST_LICENSE, GST_PACKAGE_NAME, GST_PACKAGE_ORIGIN)<|MERGE_RESOLUTION|>--- conflicted
+++ resolved
@@ -188,7 +188,6 @@
           "Don't produce buffers before the first one we receive",
           DEFAULT_SKIP_TO_FIRST, G_PARAM_READWRITE | G_PARAM_STATIC_STRINGS));
 
-<<<<<<< HEAD
   gst_element_class_set_details_simple (element_class,
       "Video rate adjuster", "Filter/Effect/Video",
       "Drops/duplicates/adjusts timestamps on video frames to make a perfect stream",
@@ -198,7 +197,7 @@
       gst_static_pad_template_get (&gst_video_rate_sink_template));
   gst_element_class_add_pad_template (element_class,
       gst_static_pad_template_get (&gst_video_rate_src_template));
-=======
+
   /**
    * GstVideoRate:drop-only:
    *
@@ -225,7 +224,6 @@
           "Period over which to average the framerate (in ns) (0 = disabled)",
           0, G_MAXINT64, DEFAULT_AVERAGE_PERIOD,
           G_PARAM_READWRITE | G_PARAM_STATIC_STRINGS));
->>>>>>> eba4a948
 
   element_class->change_state = GST_DEBUG_FUNCPTR (gst_video_rate_change_state);
 }
@@ -551,17 +549,11 @@
     GST_BUFFER_DURATION (outbuf) = videorate->next_ts - push_ts;
   }
 
-<<<<<<< HEAD
-  /* adapt for looping, bring back to time in current segment. */
-  GST_BUFFER_TIMESTAMP (outbuf) = push_ts - videorate->segment.base;
-=======
   /* We do not need to update time in VFR (variable frame rate) mode */
   if (!videorate->drop_only) {
     /* adapt for looping, bring back to time in current segment. */
     GST_BUFFER_TIMESTAMP (outbuf) = push_ts - videorate->segment.accum;
   }
-  gst_buffer_set_caps (outbuf, GST_PAD_CAPS (videorate->srcpad));
->>>>>>> eba4a948
 
   GST_LOG_OBJECT (videorate,
       "old is best, dup, pushing buffer outgoing ts %" GST_TIME_FORMAT,
