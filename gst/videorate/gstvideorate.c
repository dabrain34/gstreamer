/* GStreamer
 * Copyright (C) <1999> Erik Walthinsen <omega@cse.ogi.edu>
 *
 * This library is free software; you can redistribute it and/or
 * modify it under the terms of the GNU Library General Public
 * License as published by the Free Software Foundation; either
 * version 2 of the License, or (at your option) any later version.
 *
 * This library is distributed in the hope that it will be useful,
 * but WITHOUT ANY WARRANTY; without even the implied warranty of
 * MERCHANTABILITY or FITNESS FOR A PARTICULAR PURPOSE.  See the GNU
 * Library General Public License for more details.
 *
 * You should have received a copy of the GNU Library General Public
 * License along with this library; if not, write to the
 * Free Software Foundation, Inc., 59 Temple Place - Suite 330,
 * Boston, MA 02111-1307, USA.
 */

/**
 * SECTION:element-videorate
 *
 * This element takes an incoming stream of timestamped video frames.
 * It will produce a perfect stream that matches the source pad's framerate.
 *
 * The correction is performed by dropping and duplicating frames, no fancy
 * algorithm is used to interpolate frames (yet).
 *
 * By default the element will simply negotiate the same framerate on its
 * source and sink pad.
 *
 * This operation is useful to link to elements that require a perfect stream.
 * Typical examples are formats that do not store timestamps for video frames,
 * but only store a framerate, like Ogg and AVI.
 *
 * A conversion to a specific framerate can be forced by using filtered caps on
 * the source pad.
 *
 * The properties #GstVideoRate:in, #GstVideoRate:out, #GstVideoRate:duplicate
 * and #GstVideoRate:drop can be read to obtain information about number of
 * input frames, output frames, dropped frames (i.e. the number of unused input
 * frames) and duplicated frames (i.e. the number of times an input frame was
 * duplicated, beside being used normally).
 *
 * An input stream that needs no adjustments will thus never have dropped or
 * duplicated frames.
 *
 * When the #GstVideoRate:silent property is set to FALSE, a GObject property
 * notification will be emitted whenever one of the #GstVideoRate:duplicate or
 * #GstVideoRate:drop values changes.
 * This can potentially cause performance degradation.
 * Note that property notification will happen from the streaming thread, so
 * applications should be prepared for this.
 *
 * <refsect2>
 * <title>Example pipelines</title>
 * |[
 * gst-launch -v filesrc location=videotestsrc.ogg ! oggdemux ! theoradec ! videorate ! video/x-raw,framerate=15/1 ! xvimagesink
 * ]| Decode an Ogg/Theora file and adjust the framerate to 15 fps before playing.
 * To create the test Ogg/Theora file refer to the documentation of theoraenc.
 * |[
 * gst-launch -v v4l2src ! videorate ! video/x-raw,framerate=25/2 ! theoraenc ! oggmux ! filesink location=recording.ogg
 * ]| Capture video from a V4L device, and adjust the stream to 12.5 fps before
 * encoding to Ogg/Theora.
 * </refsect2>
 *
 * Last reviewed on 2006-09-02 (0.10.11)
 */

#ifdef HAVE_CONFIG_H
#include "config.h"
#endif

#include "gstvideorate.h"

GST_DEBUG_CATEGORY_STATIC (video_rate_debug);
#define GST_CAT_DEFAULT video_rate_debug

/* GstVideoRate signals and args */
enum
{
  /* FILL ME */
  LAST_SIGNAL
};

#define DEFAULT_SILENT          TRUE
#define DEFAULT_NEW_PREF        1.0
#define DEFAULT_SKIP_TO_FIRST   FALSE
#define DEFAULT_DROP_ONLY       FALSE
#define DEFAULT_AVERAGE_PERIOD  0

enum
{
  ARG_0,
  ARG_IN,
  ARG_OUT,
  ARG_DUP,
  ARG_DROP,
  ARG_SILENT,
  ARG_NEW_PREF,
  ARG_SKIP_TO_FIRST,
  ARG_DROP_ONLY,
  ARG_AVERAGE_PERIOD
      /* FILL ME */
};

static GstStaticPadTemplate gst_video_rate_src_template =
    GST_STATIC_PAD_TEMPLATE ("src",
    GST_PAD_SRC,
    GST_PAD_ALWAYS,
    GST_STATIC_CAPS ("video/x-raw;" "image/jpeg;" "image/png")
    );

static GstStaticPadTemplate gst_video_rate_sink_template =
    GST_STATIC_PAD_TEMPLATE ("sink",
    GST_PAD_SINK,
    GST_PAD_ALWAYS,
    GST_STATIC_CAPS ("video/x-raw;" "image/jpeg;" "image/png")
    );

static void gst_video_rate_swap_prev (GstVideoRate * videorate,
    GstBuffer * buffer, gint64 time);
static gboolean gst_video_rate_event (GstBaseTransform * trans,
    GstEvent * event);
static gboolean gst_video_rate_query (GstBaseTransform * trans,
    GstPadDirection direction, GstQuery * query);

static gboolean gst_video_rate_setcaps (GstBaseTransform * trans,
    GstCaps * in_caps, GstCaps * out_caps);

static GstCaps *gst_video_rate_transform_caps (GstBaseTransform * trans,
    GstPadDirection direction, GstCaps * caps);

static void gst_video_rate_fixate_caps (GstBaseTransform * trans,
    GstPadDirection direction, GstCaps * caps, GstCaps * othercaps);

static GstFlowReturn gst_video_rate_prepare_output_buffer (GstBaseTransform *
    trans, GstBuffer * input, gint size, GstCaps * caps, GstBuffer ** buf);
static GstFlowReturn gst_video_rate_transform_ip (GstBaseTransform * trans,
    GstBuffer * buf);

static gboolean gst_video_rate_start (GstBaseTransform * trans);


static void gst_video_rate_set_property (GObject * object,
    guint prop_id, const GValue * value, GParamSpec * pspec);
static void gst_video_rate_get_property (GObject * object,
    guint prop_id, GValue * value, GParamSpec * pspec);

static GParamSpec *pspec_drop = NULL;
static GParamSpec *pspec_duplicate = NULL;

<<<<<<< HEAD
#define gst_video_rate_parent_class parent_class
G_DEFINE_TYPE (GstVideoRate, gst_video_rate, GST_TYPE_ELEMENT);
=======
GST_BOILERPLATE (GstVideoRate, gst_video_rate,
    GstBaseTransform, GST_TYPE_BASE_TRANSFORM);

static void
gst_video_rate_base_init (gpointer g_class)
{
  GstElementClass *element_class = GST_ELEMENT_CLASS (g_class);

  gst_element_class_set_details_simple (element_class,
      "Video rate adjuster", "Filter/Effect/Video",
      "Drops/duplicates/adjusts timestamps on video frames to make a perfect stream",
      "Wim Taymans <wim@fluendo.com>");

  gst_element_class_add_pad_template (element_class,
      gst_static_pad_template_get (&gst_video_rate_sink_template));
  gst_element_class_add_pad_template (element_class,
      gst_static_pad_template_get (&gst_video_rate_src_template));
}
>>>>>>> 9a8a989a

static void
gst_video_rate_class_init (GstVideoRateClass * klass)
{
  GObjectClass *object_class = G_OBJECT_CLASS (klass);
  GstBaseTransformClass *base_class = GST_BASE_TRANSFORM_CLASS (klass);

  parent_class = g_type_class_peek_parent (klass);

  object_class->set_property = gst_video_rate_set_property;
  object_class->get_property = gst_video_rate_get_property;

  base_class->set_caps = GST_DEBUG_FUNCPTR (gst_video_rate_setcaps);
  base_class->transform_caps =
      GST_DEBUG_FUNCPTR (gst_video_rate_transform_caps);
  base_class->transform_ip = GST_DEBUG_FUNCPTR (gst_video_rate_transform_ip);
  base_class->prepare_output_buffer =
      GST_DEBUG_FUNCPTR (gst_video_rate_prepare_output_buffer);
  base_class->event = GST_DEBUG_FUNCPTR (gst_video_rate_event);
  base_class->start = GST_DEBUG_FUNCPTR (gst_video_rate_start);
  base_class->fixate_caps = GST_DEBUG_FUNCPTR (gst_video_rate_fixate_caps);
  base_class->query = GST_DEBUG_FUNCPTR (gst_video_rate_query);

  g_object_class_install_property (object_class, ARG_IN,
      g_param_spec_uint64 ("in", "In",
          "Number of input frames", 0, G_MAXUINT64, 0,
          G_PARAM_READABLE | G_PARAM_STATIC_STRINGS));
  g_object_class_install_property (object_class, ARG_OUT,
      g_param_spec_uint64 ("out", "Out", "Number of output frames", 0,
          G_MAXUINT64, 0, G_PARAM_READABLE | G_PARAM_STATIC_STRINGS));
  pspec_duplicate = g_param_spec_uint64 ("duplicate", "Duplicate",
      "Number of duplicated frames", 0, G_MAXUINT64, 0,
      G_PARAM_READABLE | G_PARAM_STATIC_STRINGS);
  g_object_class_install_property (object_class, ARG_DUP, pspec_duplicate);
  pspec_drop = g_param_spec_uint64 ("drop", "Drop", "Number of dropped frames",
      0, G_MAXUINT64, 0, G_PARAM_READABLE | G_PARAM_STATIC_STRINGS);
  g_object_class_install_property (object_class, ARG_DROP, pspec_drop);
  g_object_class_install_property (object_class, ARG_SILENT,
      g_param_spec_boolean ("silent", "silent",
          "Don't emit notify for dropped and duplicated frames", DEFAULT_SILENT,
          G_PARAM_READWRITE | G_PARAM_STATIC_STRINGS));
  g_object_class_install_property (object_class, ARG_NEW_PREF,
      g_param_spec_double ("new-pref", "New Pref",
          "Value indicating how much to prefer new frames (unused)", 0.0, 1.0,
          DEFAULT_NEW_PREF, G_PARAM_READWRITE | G_PARAM_STATIC_STRINGS));

  /**
   * GstVideoRate:skip-to-first:
   * 
   * Don't produce buffers before the first one we receive.
   *
   * Since: 0.10.25
   */
  g_object_class_install_property (object_class, ARG_SKIP_TO_FIRST,
      g_param_spec_boolean ("skip-to-first", "Skip to first buffer",
          "Don't produce buffers before the first one we receive",
          DEFAULT_SKIP_TO_FIRST, G_PARAM_READWRITE | G_PARAM_STATIC_STRINGS));

  gst_element_class_set_details_simple (element_class,
      "Video rate adjuster", "Filter/Effect/Video",
      "Drops/duplicates/adjusts timestamps on video frames to make a perfect stream",
      "Wim Taymans <wim@fluendo.com>");

  gst_element_class_add_pad_template (element_class,
      gst_static_pad_template_get (&gst_video_rate_sink_template));
  gst_element_class_add_pad_template (element_class,
      gst_static_pad_template_get (&gst_video_rate_src_template));

  /**
   * GstVideoRate:drop-only:
   *
   * Only drop frames, no duplicates are produced.
   *
   * Since: 0.10.36
   */
  g_object_class_install_property (object_class, ARG_DROP_ONLY,
      g_param_spec_boolean ("drop-only", "Only Drop",
          "Only drop frames, no duplicates are produced",
          DEFAULT_DROP_ONLY, G_PARAM_READWRITE | G_PARAM_STATIC_STRINGS));

  /**
   * GstVideoRate:average-period:
   *
   * Arrange for maximum framerate by dropping frames beyond a certain framerate,
   * where the framerate is calculated using a moving average over the
   * configured.
   *
   * Since: 0.10.36
   */
  g_object_class_install_property (object_class, ARG_AVERAGE_PERIOD,
      g_param_spec_uint64 ("average-period", "Period over which to average",
          "Period over which to average the framerate (in ns) (0 = disabled)",
          0, G_MAXINT64, DEFAULT_AVERAGE_PERIOD,
          G_PARAM_READWRITE | G_PARAM_STATIC_STRINGS));
}

<<<<<<< HEAD
/* return the caps that can be used on out_pad given in_caps on in_pad */
static gboolean
gst_video_rate_transformcaps (GstPad * in_pad, GstCaps * in_caps,
    GstPad * out_pad, GstCaps ** out_caps, GstCaps * filter)
{
  GstCaps *intersect, *in_templ;
  gint i;
  GSList *extra_structures = NULL;
  GSList *iter;

  in_templ = gst_pad_get_pad_template_caps (in_pad);
  intersect =
      gst_caps_intersect_full (in_caps, in_templ, GST_CAPS_INTERSECT_FIRST);
  gst_caps_unref (in_templ);
=======
static GstCaps *
gst_video_rate_transform_caps (GstBaseTransform * trans,
    GstPadDirection direction, GstCaps * caps)
{
  GstCaps *ret;
  GstStructure *s;

  /* Should always be called with simple caps */
  g_return_val_if_fail (GST_CAPS_IS_SIMPLE (caps), NULL);
>>>>>>> 9a8a989a

  ret = gst_caps_copy (caps);

  s = gst_structure_copy (gst_caps_get_structure (caps, 0));

  /* set the framerate as a range */
  gst_structure_set (s, "framerate", GST_TYPE_FRACTION_RANGE, 0, 1,
      G_MAXINT, 1, NULL);

<<<<<<< HEAD
  if (filter) {
    GstCaps *tmp;

    tmp = gst_caps_intersect_full (filter, intersect, GST_CAPS_INTERSECT_FIRST);
    gst_caps_unref (intersect);
    intersect = tmp;
  }

  *out_caps = intersect;
=======
  gst_caps_append_structure (ret, s);
>>>>>>> 9a8a989a

  return ret;
}

<<<<<<< HEAD
static GstCaps *
gst_video_rate_getcaps (GstPad * pad, GstCaps * filter)
=======
static void
gst_video_rate_fixate_caps (GstBaseTransform * trans,
    GstPadDirection direction, GstCaps * caps, GstCaps * othercaps)
>>>>>>> 9a8a989a
{
  GstStructure *s;
  gint num, denom;

  s = gst_caps_get_structure (caps, 0);
  if (G_UNLIKELY (!gst_structure_get_fraction (s, "framerate", &num, &denom)))
    return;

<<<<<<< HEAD
  otherpad = (pad == videorate->srcpad) ? videorate->sinkpad :
      videorate->srcpad;

  /* we can do what the peer can */
  caps = gst_pad_peer_get_caps (otherpad, filter);
  if (caps) {
    GstCaps *transform, *intersect;

    gst_video_rate_transformcaps (otherpad, caps, pad, &transform, filter);

    /* Now prefer the downstream caps if possible */
    intersect =
        gst_caps_intersect_full (caps, transform, GST_CAPS_INTERSECT_FIRST);
    if (!gst_caps_is_empty (intersect)) {
      gst_caps_append (intersect, transform);
      gst_caps_unref (caps);
      caps = intersect;
    } else {
      gst_caps_unref (intersect);
      caps = transform;
    }
  } else {
    /* no peer, our padtemplate is enough then */
    caps = gst_pad_get_pad_template_caps (pad);
    if (filter) {
      GstCaps *intersection;
      intersection =
          gst_caps_intersect_full (filter, caps, GST_CAPS_INTERSECT_FIRST);
      gst_caps_unref (caps);
      caps = intersection;
    }
  }

  return caps;
}

static gboolean
gst_video_rate_set_src_caps (GstVideoRate * videorate, GstCaps * caps)
=======
  s = gst_caps_get_structure (othercaps, 0);
  gst_structure_fixate_field_nearest_fraction (s, "framerate", num, denom);
}

static gboolean
gst_video_rate_setcaps (GstBaseTransform * trans, GstCaps * in_caps,
    GstCaps * out_caps)
>>>>>>> 9a8a989a
{
  GstStructure *structure;
<<<<<<< HEAD
  gint rate_numerator, rate_denominator;

  GST_DEBUG_OBJECT (videorate, "src caps %" GST_PTR_FORMAT, caps);
=======
  gboolean ret = TRUE;
  gint rate_numerator, rate_denominator;

  videorate = GST_VIDEO_RATE (trans);

  GST_DEBUG_OBJECT (trans, "setcaps called in: %" GST_PTR_FORMAT
      " out: %" GST_PTR_FORMAT, in_caps, out_caps);
>>>>>>> 9a8a989a

  structure = gst_caps_get_structure (in_caps, 0);
  if (!gst_structure_get_fraction (structure, "framerate",
          &rate_numerator, &rate_denominator))
    goto no_framerate;

<<<<<<< HEAD
  /* out_frame_count is scaled by the frame rate caps when calculating next_ts.
   * when the frame rate caps change, we must update base_ts and reset
   * out_frame_count */
  if (videorate->to_rate_numerator) {
    videorate->base_ts +=
        gst_util_uint64_scale (videorate->out_frame_count,
        videorate->to_rate_denominator * GST_SECOND,
        videorate->to_rate_numerator);
  }
  videorate->out_frame_count = 0;
  videorate->to_rate_numerator = rate_numerator;
  videorate->to_rate_denominator = rate_denominator;
  videorate->wanted_diff = gst_util_uint64_scale_int (GST_SECOND,
      rate_denominator, rate_numerator);

  gst_pad_push_event (videorate->srcpad, gst_event_new_caps (caps));

  return TRUE;

  /* ERRORS */
no_framerate:
  {
    GST_DEBUG_OBJECT (videorate, "no framerate specified");
    return FALSE;
  }
}

static gboolean
gst_video_rate_set_sink_caps (GstVideoRate * videorate, GstCaps * caps)
{
  GstStructure *structure;
  gboolean ret = TRUE;
  gint rate_numerator, rate_denominator;

  GST_DEBUG_OBJECT (videorate, "sink caps %" GST_PTR_FORMAT, caps);

  structure = gst_caps_get_structure (caps, 0);
  if (!gst_structure_get_fraction (structure, "framerate",
          &rate_numerator, &rate_denominator))
    goto no_framerate;

  videorate->from_rate_numerator = rate_numerator;
  videorate->from_rate_denominator = rate_denominator;

  /* now try to find something for the peer */
  if (gst_pad_peer_accept_caps (videorate->srcpad, caps)) {
    /* the peer accepts the caps as they are */
    ret = gst_video_rate_set_src_caps (videorate, caps);
  } else {
    GstCaps *transform = NULL;

    ret = FALSE;

    /* see how we can transform the input caps */
    if (!gst_video_rate_transformcaps (videorate->sinkpad, caps,
            videorate->srcpad, &transform, NULL))
      goto no_transform;

    GST_DEBUG_OBJECT (videorate, "transform %" GST_PTR_FORMAT, transform);

    /* see what the peer can do */
    caps = gst_pad_peer_get_caps (videorate->srcpad, transform);

    GST_DEBUG_OBJECT (videorate, "icaps %" GST_PTR_FORMAT, caps);

    /* could turn up empty, due to e.g. colorspace etc */
    if (gst_caps_get_size (caps) == 0) {
      gst_caps_unref (caps);
      goto no_transform;
    }

    /* take first possibility */
    caps = gst_caps_make_writable (caps);
    gst_caps_truncate (caps);
    structure = gst_caps_get_structure (caps, 0);

    /* and fixate */
    gst_structure_fixate_field_nearest_fraction (structure, "framerate",
        rate_numerator, rate_denominator);
    gst_structure_get_fraction (structure, "framerate",
        &rate_numerator, &rate_denominator);

    videorate->to_rate_numerator = rate_numerator;
    videorate->to_rate_denominator = rate_denominator;

    if (gst_structure_has_field (structure, "interlaced"))
      gst_structure_fixate_field_boolean (structure, "interlaced", FALSE);
    if (gst_structure_has_field (structure, "color-matrix"))
      gst_structure_fixate_field_string (structure, "color-matrix", "sdtv");
    if (gst_structure_has_field (structure, "chroma-site"))
      gst_structure_fixate_field_string (structure, "chroma-site", "mpeg2");
    if (gst_structure_has_field (structure, "pixel-aspect-ratio"))
      gst_structure_fixate_field_nearest_fraction (structure,
          "pixel-aspect-ratio", 1, 1);

    ret = gst_video_rate_set_src_caps (videorate, caps);
    gst_caps_unref (caps);
  }
=======
  videorate->from_rate_numerator = rate_numerator;
  videorate->from_rate_denominator = rate_denominator;

  structure = gst_caps_get_structure (out_caps, 0);
  if (!gst_structure_get_fraction (structure, "framerate",
          &rate_numerator, &rate_denominator))
    goto no_framerate;

  /* out_frame_count is scaled by the frame rate caps when calculating next_ts.
   * when the frame rate caps change, we must update base_ts and reset
   * out_frame_count */
  if (videorate->to_rate_numerator) {
    videorate->base_ts +=
        gst_util_uint64_scale (videorate->out_frame_count,
        videorate->to_rate_denominator * GST_SECOND,
        videorate->to_rate_numerator);
  }
  videorate->out_frame_count = 0;
  videorate->to_rate_numerator = rate_numerator;
  videorate->to_rate_denominator = rate_denominator;

  if (rate_numerator)
    videorate->wanted_diff = gst_util_uint64_scale_int (GST_SECOND,
        rate_denominator, rate_numerator);
  else
    videorate->wanted_diff = 0;

>>>>>>> 9a8a989a
done:
  /* After a setcaps, our caps may have changed. In that case, we can't use
   * the old buffer, if there was one (it might have different dimensions) */
  GST_DEBUG_OBJECT (videorate, "swapping old buffers");
  gst_video_rate_swap_prev (videorate, NULL, GST_CLOCK_TIME_NONE);
  videorate->last_ts = GST_CLOCK_TIME_NONE;
  videorate->average = 0;

  return ret;

no_framerate:
  {
    GST_DEBUG_OBJECT (videorate, "no framerate specified");
    ret = FALSE;
    goto done;
  }
}

static void
gst_video_rate_reset (GstVideoRate * videorate)
{
  GST_DEBUG_OBJECT (videorate, "resetting internal variables");

  videorate->in = 0;
  videorate->out = 0;
  videorate->base_ts = 0;
  videorate->out_frame_count = 0;
  videorate->drop = 0;
  videorate->dup = 0;
  videorate->next_ts = GST_CLOCK_TIME_NONE;
  videorate->last_ts = GST_CLOCK_TIME_NONE;
  videorate->discont = TRUE;
  videorate->average = 0;
  gst_video_rate_swap_prev (videorate, NULL, 0);

  gst_segment_init (&videorate->segment, GST_FORMAT_TIME);
}

static void
gst_video_rate_init (GstVideoRate * videorate)
{
<<<<<<< HEAD
  videorate->sinkpad =
      gst_pad_new_from_static_template (&gst_video_rate_sink_template, "sink");
  gst_pad_set_event_function (videorate->sinkpad,
      GST_DEBUG_FUNCPTR (gst_video_rate_event));
  gst_pad_set_chain_function (videorate->sinkpad,
      GST_DEBUG_FUNCPTR (gst_video_rate_chain));
  gst_pad_set_getcaps_function (videorate->sinkpad,
      GST_DEBUG_FUNCPTR (gst_video_rate_getcaps));
  gst_element_add_pad (GST_ELEMENT (videorate), videorate->sinkpad);

  videorate->srcpad =
      gst_pad_new_from_static_template (&gst_video_rate_src_template, "src");
  gst_pad_set_query_function (videorate->srcpad,
      GST_DEBUG_FUNCPTR (gst_video_rate_query));
  gst_pad_set_getcaps_function (videorate->srcpad,
      GST_DEBUG_FUNCPTR (gst_video_rate_getcaps));
  gst_element_add_pad (GST_ELEMENT (videorate), videorate->srcpad);

=======
>>>>>>> 9a8a989a
  gst_video_rate_reset (videorate);
  videorate->silent = DEFAULT_SILENT;
  videorate->new_pref = DEFAULT_NEW_PREF;
  videorate->drop_only = DEFAULT_DROP_ONLY;
  videorate->average_period = DEFAULT_AVERAGE_PERIOD;
  videorate->average_period_set = DEFAULT_AVERAGE_PERIOD;

  videorate->from_rate_numerator = 0;
  videorate->from_rate_denominator = 0;
  videorate->to_rate_numerator = 0;
  videorate->to_rate_denominator = 0;

  gst_base_transform_set_gap_aware (GST_BASE_TRANSFORM (videorate), TRUE);
}

/* flush the oldest buffer */
static GstFlowReturn
gst_video_rate_flush_prev (GstVideoRate * videorate, gboolean duplicate)
{
  GstFlowReturn res;
  GstBuffer *outbuf;
  GstClockTime push_ts;

  if (!videorate->prevbuf)
    goto eos_before_buffers;

  /* make sure we can write to the metadata */
  outbuf = gst_buffer_make_writable (gst_buffer_ref (videorate->prevbuf));

  GST_BUFFER_OFFSET (outbuf) = videorate->out;
  GST_BUFFER_OFFSET_END (outbuf) = videorate->out + 1;

  if (videorate->discont) {
    GST_BUFFER_FLAG_SET (outbuf, GST_BUFFER_FLAG_DISCONT);
    videorate->discont = FALSE;
  } else
    GST_BUFFER_FLAG_UNSET (outbuf, GST_BUFFER_FLAG_DISCONT);

  if (duplicate)
    GST_BUFFER_FLAG_SET (outbuf, GST_BUFFER_FLAG_GAP);
  else
    GST_BUFFER_FLAG_UNSET (outbuf, GST_BUFFER_FLAG_GAP);

  /* this is the timestamp we put on the buffer */
  push_ts = videorate->next_ts;

  videorate->out++;
  videorate->out_frame_count++;
  if (videorate->to_rate_numerator) {
    /* interpolate next expected timestamp in the segment */
    videorate->next_ts =
        videorate->segment.base + videorate->segment.start +
        videorate->base_ts + gst_util_uint64_scale (videorate->out_frame_count,
        videorate->to_rate_denominator * GST_SECOND,
        videorate->to_rate_numerator);
    GST_BUFFER_DURATION (outbuf) = videorate->next_ts - push_ts;
  }

  /* We do not need to update time in VFR (variable frame rate) mode */
  if (!videorate->drop_only) {
    /* adapt for looping, bring back to time in current segment. */
    GST_BUFFER_TIMESTAMP (outbuf) = push_ts - videorate->segment.base;
  }

  GST_LOG_OBJECT (videorate,
      "old is best, dup, pushing buffer outgoing ts %" GST_TIME_FORMAT,
      GST_TIME_ARGS (push_ts));

  res = gst_pad_push (GST_BASE_TRANSFORM_SRC_PAD (videorate), outbuf);

  return res;

  /* WARNINGS */
eos_before_buffers:
  {
    GST_INFO_OBJECT (videorate, "got EOS before any buffer was received");
    return GST_FLOW_OK;
  }
}

static void
gst_video_rate_swap_prev (GstVideoRate * videorate, GstBuffer * buffer,
    gint64 time)
{
  GST_LOG_OBJECT (videorate, "swap_prev: storing buffer %p in prev", buffer);
  if (videorate->prevbuf)
    gst_buffer_unref (videorate->prevbuf);
  videorate->prevbuf = buffer != NULL ? gst_buffer_ref (buffer) : NULL;
  videorate->prev_ts = time;
}

static void
gst_video_rate_notify_drop (GstVideoRate * videorate)
{
#if !GLIB_CHECK_VERSION(2,26,0)
  g_object_notify ((GObject *) videorate, "drop");
#else
  g_object_notify_by_pspec ((GObject *) videorate, pspec_drop);
#endif
}

static void
gst_video_rate_notify_duplicate (GstVideoRate * videorate)
{
#if !GLIB_CHECK_VERSION(2,26,0)
  g_object_notify ((GObject *) videorate, "duplicate");
#else
  g_object_notify_by_pspec ((GObject *) videorate, pspec_duplicate);
#endif
}

#define MAGIC_LIMIT  25
static gboolean
gst_video_rate_event (GstBaseTransform * trans, GstEvent * event)
{
  GstVideoRate *videorate;

  videorate = GST_VIDEO_RATE (trans);

  switch (GST_EVENT_TYPE (event)) {
    case GST_EVENT_CAPS:
    {
      GstCaps *caps;

      gst_event_parse_caps (event, &caps);
      ret = gst_video_rate_set_sink_caps (videorate, caps);
      gst_event_unref (event);

      /* don't forward */
      goto done;
    }
    case GST_EVENT_SEGMENT:
    {
      const GstSegment *segment;

      gst_event_parse_segment (event, &segment);

      if (segment->format != GST_FORMAT_TIME)
        goto format_error;

      GST_DEBUG_OBJECT (videorate, "handle NEWSEGMENT");

      /* close up the previous segment, if appropriate */
      if (videorate->prevbuf) {
        gint count = 0;
        GstFlowReturn res;

        res = GST_FLOW_OK;
        /* fill up to the end of current segment,
         * or only send out the stored buffer if there is no specific stop.
         * regardless, prevent going loopy in strange cases */
        while (res == GST_FLOW_OK && count <= MAGIC_LIMIT &&
            ((GST_CLOCK_TIME_IS_VALID (videorate->segment.stop) &&
                    videorate->next_ts - videorate->segment.base
                    < videorate->segment.stop)
                || count < 1)) {
          res = gst_video_rate_flush_prev (videorate, count > 0);
          count++;
        }
        if (count > 1) {
          videorate->dup += count - 1;
          if (!videorate->silent)
            gst_video_rate_notify_duplicate (videorate);
        } else if (count == 0) {
          videorate->drop++;
          if (!videorate->silent)
            gst_video_rate_notify_drop (videorate);
        }
        /* clean up for the new one; _chain will resume from the new start */
        videorate->base_ts = 0;
        videorate->out_frame_count = 0;
        gst_video_rate_swap_prev (videorate, NULL, 0);
        videorate->next_ts = GST_CLOCK_TIME_NONE;
      }

      /* We just want to update the accumulated stream_time  */
      gst_segment_copy_into (segment, &videorate->segment);

      GST_DEBUG_OBJECT (videorate, "updated segment: %" GST_SEGMENT_FORMAT,
          &videorate->segment);
      break;
    }
    case GST_EVENT_EOS:{
      gint count = 0;
      GstFlowReturn res = GST_FLOW_OK;

      GST_DEBUG_OBJECT (videorate, "Got EOS");

      /* If the segment has a stop position, fill the segment */
      if (GST_CLOCK_TIME_IS_VALID (videorate->segment.stop)) {
        /* fill up to the end of current segment,
         * or only send out the stored buffer if there is no specific stop.
         * regardless, prevent going loopy in strange cases */
        while (res == GST_FLOW_OK && count <= MAGIC_LIMIT &&
            ((videorate->next_ts - videorate->segment.base <
                    videorate->segment.stop)
                || count < 1)) {
          res = gst_video_rate_flush_prev (videorate, count > 0);
          count++;
        }
      } else if (videorate->prevbuf) {
        /* Output at least one frame but if the buffer duration is valid, output
         * enough frames to use the complete buffer duration */
        if (GST_BUFFER_DURATION_IS_VALID (videorate->prevbuf)) {
          GstClockTime end_ts =
              videorate->next_ts + GST_BUFFER_DURATION (videorate->prevbuf);

          while (res == GST_FLOW_OK && count <= MAGIC_LIMIT &&
              ((videorate->next_ts - videorate->segment.base < end_ts)
                  || count < 1)) {
            res = gst_video_rate_flush_prev (videorate, count > 0);
            count++;
          }
        } else {
          res = gst_video_rate_flush_prev (videorate, FALSE);
          count = 1;
        }
      }

      if (count > 1) {
        videorate->dup += count - 1;
        if (!videorate->silent)
          gst_video_rate_notify_duplicate (videorate);
      } else if (count == 0) {
        videorate->drop++;
        if (!videorate->silent)
          gst_video_rate_notify_drop (videorate);
      }

      break;
    }
    case GST_EVENT_FLUSH_STOP:
      /* also resets the segment */
      GST_DEBUG_OBJECT (videorate, "Got FLUSH_STOP");
      gst_video_rate_reset (videorate);
      break;
    default:
      break;
  }

  return TRUE;

  /* ERRORS */
format_error:
  {
    GST_WARNING_OBJECT (videorate,
        "Got segment but doesn't have GST_FORMAT_TIME value");
    gst_event_unref (event);
    return FALSE;
  }
}

static gboolean
gst_video_rate_query (GstBaseTransform * trans, GstPadDirection direction,
    GstQuery * query)
{
  GstVideoRate *videorate = GST_VIDEO_RATE (trans);
  gboolean res = FALSE;
  GstPad *otherpad;

  otherpad = (direction == GST_PAD_SRC) ?
      GST_BASE_TRANSFORM_SINK_PAD (trans) : GST_BASE_TRANSFORM_SRC_PAD (trans);

  switch (GST_QUERY_TYPE (query)) {
    case GST_QUERY_LATENCY:
    {
      GstClockTime min, max;
      gboolean live;
      guint64 latency;
      guint64 avg_period;
      GstPad *peer;

      GST_OBJECT_LOCK (videorate);
      avg_period = videorate->average_period_set;
      GST_OBJECT_UNLOCK (videorate);

      if (avg_period == 0 && (peer = gst_pad_get_peer (otherpad))) {
        if ((res = gst_pad_query (peer, query))) {
          gst_query_parse_latency (query, &live, &min, &max);

          GST_DEBUG_OBJECT (videorate, "Peer latency: min %"
              GST_TIME_FORMAT " max %" GST_TIME_FORMAT,
              GST_TIME_ARGS (min), GST_TIME_ARGS (max));

          if (videorate->from_rate_numerator != 0) {
            /* add latency. We don't really know since we hold on to the frames
             * until we get a next frame, which can be anything. We assume
             * however that this will take from_rate time. */
            latency = gst_util_uint64_scale (GST_SECOND,
                videorate->from_rate_denominator,
                videorate->from_rate_numerator);
          } else {
            /* no input framerate, we don't know */
            latency = 0;
          }

          GST_DEBUG_OBJECT (videorate, "Our latency: %"
              GST_TIME_FORMAT, GST_TIME_ARGS (latency));

          min += latency;
          if (max != -1)
            max += latency;

          GST_DEBUG_OBJECT (videorate, "Calculated total latency : min %"
              GST_TIME_FORMAT " max %" GST_TIME_FORMAT,
              GST_TIME_ARGS (min), GST_TIME_ARGS (max));

          gst_query_set_latency (query, live, min, max);
        }
        gst_object_unref (peer);
        break;
      }
      /* Simple fallthrough if we don't have a latency or not a peer that we
       * can't ask about its latency yet.. */
    }
    default:
      res = parent_class->query (trans, direction, query);
      break;
  }

  return res;
}

static GstFlowReturn
gst_video_rate_trans_ip_max_avg (GstVideoRate * videorate, GstBuffer * buf)
{
  GstClockTime ts = GST_BUFFER_TIMESTAMP (buf);

  videorate->in++;

  if (!GST_CLOCK_TIME_IS_VALID (ts) || videorate->wanted_diff == 0)
    goto push;

  /* drop frames if they exceed our output rate */
  if (GST_CLOCK_TIME_IS_VALID (videorate->last_ts)) {
    GstClockTimeDiff diff = ts - videorate->last_ts;

    /* Drop buffer if its early compared to the desired frame rate and
     * the current average is higher than the desired average
     */
    if (diff < videorate->wanted_diff &&
        videorate->average < videorate->wanted_diff)
      goto drop;

    /* Update average */
    if (videorate->average) {
      GstClockTimeDiff wanted_diff;

      if (G_LIKELY (videorate->average_period > videorate->wanted_diff))
        wanted_diff = videorate->wanted_diff;
      else
        wanted_diff = videorate->average_period * 10;

      videorate->average =
          gst_util_uint64_scale_round (videorate->average,
          videorate->average_period - wanted_diff,
          videorate->average_period) +
          gst_util_uint64_scale_round (diff, wanted_diff,
          videorate->average_period);
    } else {
      videorate->average = diff;
    }
  }

  videorate->last_ts = ts;

push:
  videorate->out++;
  return GST_FLOW_OK;

drop:
  if (!videorate->silent)
    gst_video_rate_notify_drop (videorate);
  return GST_BASE_TRANSFORM_FLOW_DROPPED;
}

static GstFlowReturn
gst_video_rate_prepare_output_buffer (GstBaseTransform * trans,
    GstBuffer * input, gint size, GstCaps * caps, GstBuffer ** buf)
{
  if (gst_buffer_is_metadata_writable (input)) {
    gst_buffer_set_caps (input, caps);
    *buf = gst_buffer_ref (input);
  } else {
    *buf = gst_buffer_create_sub (input, 0, GST_BUFFER_SIZE (input));
    gst_buffer_set_caps (*buf, caps);
  }

  return GST_FLOW_OK;
}

static GstFlowReturn
gst_video_rate_transform_ip (GstBaseTransform * trans, GstBuffer * buffer)
{
  GstVideoRate *videorate;
  GstFlowReturn res = GST_BASE_TRANSFORM_FLOW_DROPPED;
  GstClockTime intime, in_ts, in_dur;
  GstClockTime avg_period;
  gboolean skip = FALSE;

  videorate = GST_VIDEO_RATE (trans);

  /* make sure the denominators are not 0 */
  if (videorate->from_rate_denominator == 0 ||
      videorate->to_rate_denominator == 0)
    goto not_negotiated;

  GST_OBJECT_LOCK (videorate);
  avg_period = videorate->average_period_set;
  GST_OBJECT_UNLOCK (videorate);

  /* MT-safe switching between modes */
  if (G_UNLIKELY (avg_period != videorate->average_period)) {
    gboolean switch_mode = (avg_period == 0 || videorate->average_period == 0);
    videorate->average_period = avg_period;
    videorate->last_ts = GST_CLOCK_TIME_NONE;

    if (switch_mode) {
      if (avg_period) {
        /* enabling average mode */
        videorate->average = 0;
        /* make sure no cached buffers from regular mode are left */
        gst_video_rate_swap_prev (videorate, NULL, 0);
      } else {
        /* enable regular mode */
        videorate->next_ts = GST_CLOCK_TIME_NONE;
        skip = TRUE;
      }

      /* max averaging mode has a no latency, normal mode does */
      gst_element_post_message (GST_ELEMENT (videorate),
          gst_message_new_latency (GST_OBJECT (videorate)));
    }
  }

  if (videorate->average_period > 0)
    return gst_video_rate_trans_ip_max_avg (videorate, buffer);

  in_ts = GST_BUFFER_TIMESTAMP (buffer);
  in_dur = GST_BUFFER_DURATION (buffer);

  if (G_UNLIKELY (in_ts == GST_CLOCK_TIME_NONE)) {
    in_ts = videorate->last_ts;
    if (G_UNLIKELY (in_ts == GST_CLOCK_TIME_NONE))
      goto invalid_buffer;
  }

  /* get the time of the next expected buffer timestamp, we use this when the
   * next buffer has -1 as a timestamp */
  videorate->last_ts = in_ts;
  if (in_dur != GST_CLOCK_TIME_NONE)
    videorate->last_ts += in_dur;

  GST_DEBUG_OBJECT (videorate, "got buffer with timestamp %" GST_TIME_FORMAT,
      GST_TIME_ARGS (in_ts));

  /* the input time is the time in the segment + all previously accumulated
   * segments */
  intime = in_ts + videorate->segment.base;

  /* we need to have two buffers to compare */
  if (videorate->prevbuf == NULL) {
    gst_video_rate_swap_prev (videorate, buffer, intime);
    videorate->in++;
    if (!GST_CLOCK_TIME_IS_VALID (videorate->next_ts)) {
      /* new buffer, we expect to output a buffer that matches the first
       * timestamp in the segment */
      if (videorate->skip_to_first || skip) {
        videorate->next_ts = intime;
        videorate->base_ts = in_ts - videorate->segment.start;
        videorate->out_frame_count = 0;
      } else {
        videorate->next_ts = videorate->segment.start + videorate->segment.base;
      }
    }
  } else {
    GstClockTime prevtime;
    gint count = 0;
    gint64 diff1, diff2;

    prevtime = videorate->prev_ts;

    GST_LOG_OBJECT (videorate,
        "BEGINNING prev buf %" GST_TIME_FORMAT " new buf %" GST_TIME_FORMAT
        " outgoing ts %" GST_TIME_FORMAT, GST_TIME_ARGS (prevtime),
        GST_TIME_ARGS (intime), GST_TIME_ARGS (videorate->next_ts));

    videorate->in++;

    /* drop new buffer if it's before previous one */
    if (intime < prevtime) {
      GST_DEBUG_OBJECT (videorate,
          "The new buffer (%" GST_TIME_FORMAT
          ") is before the previous buffer (%"
          GST_TIME_FORMAT "). Dropping new buffer.",
          GST_TIME_ARGS (intime), GST_TIME_ARGS (prevtime));
      videorate->drop++;
      if (!videorate->silent)
        gst_video_rate_notify_drop (videorate);
      goto done;
    }

    /* got 2 buffers, see which one is the best */
    do {

      diff1 = prevtime - videorate->next_ts;
      diff2 = intime - videorate->next_ts;

      /* take absolute values, beware: abs and ABS don't work for gint64 */
      if (diff1 < 0)
        diff1 = -diff1;
      if (diff2 < 0)
        diff2 = -diff2;

      GST_LOG_OBJECT (videorate,
          "diff with prev %" GST_TIME_FORMAT " diff with new %"
          GST_TIME_FORMAT " outgoing ts %" GST_TIME_FORMAT,
          GST_TIME_ARGS (diff1), GST_TIME_ARGS (diff2),
          GST_TIME_ARGS (videorate->next_ts));

      /* output first one when its the best */
      if (diff1 <= diff2) {
        GstFlowReturn r;
        count++;

        /* on error the _flush function posted a warning already */
        if ((r = gst_video_rate_flush_prev (videorate,
                    count > 1)) != GST_FLOW_OK) {
          res = r;
          goto done;
        }
      }

      /* Do not produce any dups. We can exit loop now */
      if (videorate->drop_only)
        break;
      /* continue while the first one was the best, if they were equal avoid
       * going into an infinite loop */
    }
    while (diff1 < diff2);

    /* if we outputed the first buffer more then once, we have dups */
    if (count > 1) {
      videorate->dup += count - 1;
      if (!videorate->silent)
        gst_video_rate_notify_duplicate (videorate);
    }
    /* if we didn't output the first buffer, we have a drop */
    else if (count == 0) {
      videorate->drop++;

      if (!videorate->silent)
        gst_video_rate_notify_drop (videorate);

      GST_LOG_OBJECT (videorate,
          "new is best, old never used, drop, outgoing ts %"
          GST_TIME_FORMAT, GST_TIME_ARGS (videorate->next_ts));
    }
    GST_LOG_OBJECT (videorate,
        "END, putting new in old, diff1 %" GST_TIME_FORMAT
        ", diff2 %" GST_TIME_FORMAT ", next_ts %" GST_TIME_FORMAT
        ", in %" G_GUINT64_FORMAT ", out %" G_GUINT64_FORMAT ", drop %"
        G_GUINT64_FORMAT ", dup %" G_GUINT64_FORMAT, GST_TIME_ARGS (diff1),
        GST_TIME_ARGS (diff2), GST_TIME_ARGS (videorate->next_ts),
        videorate->in, videorate->out, videorate->drop, videorate->dup);

    /* swap in new one when it's the best */
    gst_video_rate_swap_prev (videorate, buffer, intime);
  }
done:
  return res;

  /* ERRORS */
not_negotiated:
  {
    GST_WARNING_OBJECT (videorate, "no framerate negotiated");
    res = GST_FLOW_NOT_NEGOTIATED;
    goto done;
  }

invalid_buffer:
  {
    GST_WARNING_OBJECT (videorate,
        "Got buffer with GST_CLOCK_TIME_NONE timestamp, discarding it");
    res = GST_BASE_TRANSFORM_FLOW_DROPPED;
    goto done;
  }
}

static gboolean
gst_video_rate_start (GstBaseTransform * trans)
{
  gst_video_rate_reset (GST_VIDEO_RATE (trans));
  return TRUE;
}

static void
gst_video_rate_set_property (GObject * object,
    guint prop_id, const GValue * value, GParamSpec * pspec)
{
  GstVideoRate *videorate = GST_VIDEO_RATE (object);

  GST_OBJECT_LOCK (videorate);
  switch (prop_id) {
    case ARG_SILENT:
      videorate->silent = g_value_get_boolean (value);
      break;
    case ARG_NEW_PREF:
      videorate->new_pref = g_value_get_double (value);
      break;
    case ARG_SKIP_TO_FIRST:
      videorate->skip_to_first = g_value_get_boolean (value);
      break;
    case ARG_DROP_ONLY:
      videorate->drop_only = g_value_get_boolean (value);
      break;
    case ARG_AVERAGE_PERIOD:
      videorate->average_period_set = g_value_get_uint64 (value);
      break;
    default:
      G_OBJECT_WARN_INVALID_PROPERTY_ID (object, prop_id, pspec);
      break;
  }
  GST_OBJECT_UNLOCK (videorate);
}

static void
gst_video_rate_get_property (GObject * object,
    guint prop_id, GValue * value, GParamSpec * pspec)
{
  GstVideoRate *videorate = GST_VIDEO_RATE (object);

  GST_OBJECT_LOCK (videorate);
  switch (prop_id) {
    case ARG_IN:
      g_value_set_uint64 (value, videorate->in);
      break;
    case ARG_OUT:
      g_value_set_uint64 (value, videorate->out);
      break;
    case ARG_DUP:
      g_value_set_uint64 (value, videorate->dup);
      break;
    case ARG_DROP:
      g_value_set_uint64 (value, videorate->drop);
      break;
    case ARG_SILENT:
      g_value_set_boolean (value, videorate->silent);
      break;
    case ARG_NEW_PREF:
      g_value_set_double (value, videorate->new_pref);
      break;
    case ARG_SKIP_TO_FIRST:
      g_value_set_boolean (value, videorate->skip_to_first);
      break;
    case ARG_DROP_ONLY:
      g_value_set_boolean (value, videorate->drop_only);
      break;
    case ARG_AVERAGE_PERIOD:
      g_value_set_uint64 (value, videorate->average_period_set);
      break;
    default:
      G_OBJECT_WARN_INVALID_PROPERTY_ID (object, prop_id, pspec);
      break;
  }
  GST_OBJECT_UNLOCK (videorate);
}

<<<<<<< HEAD
static GstStateChangeReturn
gst_video_rate_change_state (GstElement * element, GstStateChange transition)
{
  GstStateChangeReturn ret;
  GstVideoRate *videorate;

  videorate = GST_VIDEO_RATE (element);

  switch (transition) {
    case GST_STATE_CHANGE_READY_TO_PAUSED:
      videorate->discont = TRUE;
      videorate->last_ts = -1;
      break;
    default:
      break;
  }

  ret = GST_ELEMENT_CLASS (parent_class)->change_state (element, transition);

  switch (transition) {
    case GST_STATE_CHANGE_PAUSED_TO_READY:
      gst_video_rate_reset (videorate);
      break;
    default:
      break;
  }

  return ret;
}

=======
>>>>>>> 9a8a989a
static gboolean
plugin_init (GstPlugin * plugin)
{
  GST_DEBUG_CATEGORY_INIT (video_rate_debug, "videorate", 0,
      "VideoRate stream fixer");

  return gst_element_register (plugin, "videorate", GST_RANK_NONE,
      GST_TYPE_VIDEO_RATE);
}

GST_PLUGIN_DEFINE (GST_VERSION_MAJOR,
    GST_VERSION_MINOR,
    "videorate",
    "Adjusts video frames",
    plugin_init, VERSION, GST_LICENSE, GST_PACKAGE_NAME, GST_PACKAGE_ORIGIN)<|MERGE_RESOLUTION|>--- conflicted
+++ resolved
@@ -120,7 +120,7 @@
 
 static void gst_video_rate_swap_prev (GstVideoRate * videorate,
     GstBuffer * buffer, gint64 time);
-static gboolean gst_video_rate_event (GstBaseTransform * trans,
+static gboolean gst_video_rate_sink_event (GstBaseTransform * trans,
     GstEvent * event);
 static gboolean gst_video_rate_query (GstBaseTransform * trans,
     GstPadDirection direction, GstQuery * query);
@@ -129,13 +129,11 @@
     GstCaps * in_caps, GstCaps * out_caps);
 
 static GstCaps *gst_video_rate_transform_caps (GstBaseTransform * trans,
-    GstPadDirection direction, GstCaps * caps);
+    GstPadDirection direction, GstCaps * caps, GstCaps * filter);
 
 static void gst_video_rate_fixate_caps (GstBaseTransform * trans,
     GstPadDirection direction, GstCaps * caps, GstCaps * othercaps);
 
-static GstFlowReturn gst_video_rate_prepare_output_buffer (GstBaseTransform *
-    trans, GstBuffer * input, gint size, GstCaps * caps, GstBuffer ** buf);
 static GstFlowReturn gst_video_rate_transform_ip (GstBaseTransform * trans,
     GstBuffer * buf);
 
@@ -150,37 +148,15 @@
 static GParamSpec *pspec_drop = NULL;
 static GParamSpec *pspec_duplicate = NULL;
 
-<<<<<<< HEAD
 #define gst_video_rate_parent_class parent_class
-G_DEFINE_TYPE (GstVideoRate, gst_video_rate, GST_TYPE_ELEMENT);
-=======
-GST_BOILERPLATE (GstVideoRate, gst_video_rate,
-    GstBaseTransform, GST_TYPE_BASE_TRANSFORM);
-
-static void
-gst_video_rate_base_init (gpointer g_class)
-{
-  GstElementClass *element_class = GST_ELEMENT_CLASS (g_class);
-
-  gst_element_class_set_details_simple (element_class,
-      "Video rate adjuster", "Filter/Effect/Video",
-      "Drops/duplicates/adjusts timestamps on video frames to make a perfect stream",
-      "Wim Taymans <wim@fluendo.com>");
-
-  gst_element_class_add_pad_template (element_class,
-      gst_static_pad_template_get (&gst_video_rate_sink_template));
-  gst_element_class_add_pad_template (element_class,
-      gst_static_pad_template_get (&gst_video_rate_src_template));
-}
->>>>>>> 9a8a989a
+G_DEFINE_TYPE (GstVideoRate, gst_video_rate, GST_TYPE_BASE_TRANSFORM);
 
 static void
 gst_video_rate_class_init (GstVideoRateClass * klass)
 {
   GObjectClass *object_class = G_OBJECT_CLASS (klass);
+  GstElementClass *element_class = GST_ELEMENT_CLASS (klass);
   GstBaseTransformClass *base_class = GST_BASE_TRANSFORM_CLASS (klass);
-
-  parent_class = g_type_class_peek_parent (klass);
 
   object_class->set_property = gst_video_rate_set_property;
   object_class->get_property = gst_video_rate_get_property;
@@ -189,9 +165,7 @@
   base_class->transform_caps =
       GST_DEBUG_FUNCPTR (gst_video_rate_transform_caps);
   base_class->transform_ip = GST_DEBUG_FUNCPTR (gst_video_rate_transform_ip);
-  base_class->prepare_output_buffer =
-      GST_DEBUG_FUNCPTR (gst_video_rate_prepare_output_buffer);
-  base_class->event = GST_DEBUG_FUNCPTR (gst_video_rate_event);
+  base_class->sink_event = GST_DEBUG_FUNCPTR (gst_video_rate_sink_event);
   base_class->start = GST_DEBUG_FUNCPTR (gst_video_rate_start);
   base_class->fixate_caps = GST_DEBUG_FUNCPTR (gst_video_rate_fixate_caps);
   base_class->query = GST_DEBUG_FUNCPTR (gst_video_rate_query);
@@ -231,16 +205,6 @@
           "Don't produce buffers before the first one we receive",
           DEFAULT_SKIP_TO_FIRST, G_PARAM_READWRITE | G_PARAM_STATIC_STRINGS));
 
-  gst_element_class_set_details_simple (element_class,
-      "Video rate adjuster", "Filter/Effect/Video",
-      "Drops/duplicates/adjusts timestamps on video frames to make a perfect stream",
-      "Wim Taymans <wim@fluendo.com>");
-
-  gst_element_class_add_pad_template (element_class,
-      gst_static_pad_template_get (&gst_video_rate_sink_template));
-  gst_element_class_add_pad_template (element_class,
-      gst_static_pad_template_get (&gst_video_rate_src_template));
-
   /**
    * GstVideoRate:drop-only:
    *
@@ -267,34 +231,28 @@
           "Period over which to average the framerate (in ns) (0 = disabled)",
           0, G_MAXINT64, DEFAULT_AVERAGE_PERIOD,
           G_PARAM_READWRITE | G_PARAM_STATIC_STRINGS));
-}
-
-<<<<<<< HEAD
-/* return the caps that can be used on out_pad given in_caps on in_pad */
-static gboolean
-gst_video_rate_transformcaps (GstPad * in_pad, GstCaps * in_caps,
-    GstPad * out_pad, GstCaps ** out_caps, GstCaps * filter)
-{
-  GstCaps *intersect, *in_templ;
-  gint i;
-  GSList *extra_structures = NULL;
-  GSList *iter;
-
-  in_templ = gst_pad_get_pad_template_caps (in_pad);
-  intersect =
-      gst_caps_intersect_full (in_caps, in_templ, GST_CAPS_INTERSECT_FIRST);
-  gst_caps_unref (in_templ);
-=======
+
+  gst_element_class_set_details_simple (element_class,
+      "Video rate adjuster", "Filter/Effect/Video",
+      "Drops/duplicates/adjusts timestamps on video frames to make a perfect stream",
+      "Wim Taymans <wim@fluendo.com>");
+
+  gst_element_class_add_pad_template (element_class,
+      gst_static_pad_template_get (&gst_video_rate_sink_template));
+  gst_element_class_add_pad_template (element_class,
+      gst_static_pad_template_get (&gst_video_rate_src_template));
+
+}
+
 static GstCaps *
 gst_video_rate_transform_caps (GstBaseTransform * trans,
-    GstPadDirection direction, GstCaps * caps)
+    GstPadDirection direction, GstCaps * caps, GstCaps * filter)
 {
   GstCaps *ret;
   GstStructure *s;
 
   /* Should always be called with simple caps */
   g_return_val_if_fail (GST_CAPS_IS_SIMPLE (caps), NULL);
->>>>>>> 9a8a989a
 
   ret = gst_caps_copy (caps);
 
@@ -304,31 +262,14 @@
   gst_structure_set (s, "framerate", GST_TYPE_FRACTION_RANGE, 0, 1,
       G_MAXINT, 1, NULL);
 
-<<<<<<< HEAD
-  if (filter) {
-    GstCaps *tmp;
-
-    tmp = gst_caps_intersect_full (filter, intersect, GST_CAPS_INTERSECT_FIRST);
-    gst_caps_unref (intersect);
-    intersect = tmp;
-  }
-
-  *out_caps = intersect;
-=======
   gst_caps_append_structure (ret, s);
->>>>>>> 9a8a989a
 
   return ret;
 }
 
-<<<<<<< HEAD
-static GstCaps *
-gst_video_rate_getcaps (GstPad * pad, GstCaps * filter)
-=======
 static void
 gst_video_rate_fixate_caps (GstBaseTransform * trans,
     GstPadDirection direction, GstCaps * caps, GstCaps * othercaps)
->>>>>>> 9a8a989a
 {
   GstStructure *s;
   gint num, denom;
@@ -337,46 +278,6 @@
   if (G_UNLIKELY (!gst_structure_get_fraction (s, "framerate", &num, &denom)))
     return;
 
-<<<<<<< HEAD
-  otherpad = (pad == videorate->srcpad) ? videorate->sinkpad :
-      videorate->srcpad;
-
-  /* we can do what the peer can */
-  caps = gst_pad_peer_get_caps (otherpad, filter);
-  if (caps) {
-    GstCaps *transform, *intersect;
-
-    gst_video_rate_transformcaps (otherpad, caps, pad, &transform, filter);
-
-    /* Now prefer the downstream caps if possible */
-    intersect =
-        gst_caps_intersect_full (caps, transform, GST_CAPS_INTERSECT_FIRST);
-    if (!gst_caps_is_empty (intersect)) {
-      gst_caps_append (intersect, transform);
-      gst_caps_unref (caps);
-      caps = intersect;
-    } else {
-      gst_caps_unref (intersect);
-      caps = transform;
-    }
-  } else {
-    /* no peer, our padtemplate is enough then */
-    caps = gst_pad_get_pad_template_caps (pad);
-    if (filter) {
-      GstCaps *intersection;
-      intersection =
-          gst_caps_intersect_full (filter, caps, GST_CAPS_INTERSECT_FIRST);
-      gst_caps_unref (caps);
-      caps = intersection;
-    }
-  }
-
-  return caps;
-}
-
-static gboolean
-gst_video_rate_set_src_caps (GstVideoRate * videorate, GstCaps * caps)
-=======
   s = gst_caps_get_structure (othercaps, 0);
   gst_structure_fixate_field_nearest_fraction (s, "framerate", num, denom);
 }
@@ -384,14 +285,9 @@
 static gboolean
 gst_video_rate_setcaps (GstBaseTransform * trans, GstCaps * in_caps,
     GstCaps * out_caps)
->>>>>>> 9a8a989a
-{
+{
+  GstVideoRate *videorate = GST_VIDEO_RATE (trans);
   GstStructure *structure;
-<<<<<<< HEAD
-  gint rate_numerator, rate_denominator;
-
-  GST_DEBUG_OBJECT (videorate, "src caps %" GST_PTR_FORMAT, caps);
-=======
   gboolean ret = TRUE;
   gint rate_numerator, rate_denominator;
 
@@ -399,14 +295,20 @@
 
   GST_DEBUG_OBJECT (trans, "setcaps called in: %" GST_PTR_FORMAT
       " out: %" GST_PTR_FORMAT, in_caps, out_caps);
->>>>>>> 9a8a989a
 
   structure = gst_caps_get_structure (in_caps, 0);
   if (!gst_structure_get_fraction (structure, "framerate",
           &rate_numerator, &rate_denominator))
     goto no_framerate;
 
-<<<<<<< HEAD
+  videorate->from_rate_numerator = rate_numerator;
+  videorate->from_rate_denominator = rate_denominator;
+
+  structure = gst_caps_get_structure (out_caps, 0);
+  if (!gst_structure_get_fraction (structure, "framerate",
+          &rate_numerator, &rate_denominator))
+    goto no_framerate;
+
   /* out_frame_count is scaled by the frame rate caps when calculating next_ts.
    * when the frame rate caps change, we must update base_ts and reset
    * out_frame_count */
@@ -419,113 +321,6 @@
   videorate->out_frame_count = 0;
   videorate->to_rate_numerator = rate_numerator;
   videorate->to_rate_denominator = rate_denominator;
-  videorate->wanted_diff = gst_util_uint64_scale_int (GST_SECOND,
-      rate_denominator, rate_numerator);
-
-  gst_pad_push_event (videorate->srcpad, gst_event_new_caps (caps));
-
-  return TRUE;
-
-  /* ERRORS */
-no_framerate:
-  {
-    GST_DEBUG_OBJECT (videorate, "no framerate specified");
-    return FALSE;
-  }
-}
-
-static gboolean
-gst_video_rate_set_sink_caps (GstVideoRate * videorate, GstCaps * caps)
-{
-  GstStructure *structure;
-  gboolean ret = TRUE;
-  gint rate_numerator, rate_denominator;
-
-  GST_DEBUG_OBJECT (videorate, "sink caps %" GST_PTR_FORMAT, caps);
-
-  structure = gst_caps_get_structure (caps, 0);
-  if (!gst_structure_get_fraction (structure, "framerate",
-          &rate_numerator, &rate_denominator))
-    goto no_framerate;
-
-  videorate->from_rate_numerator = rate_numerator;
-  videorate->from_rate_denominator = rate_denominator;
-
-  /* now try to find something for the peer */
-  if (gst_pad_peer_accept_caps (videorate->srcpad, caps)) {
-    /* the peer accepts the caps as they are */
-    ret = gst_video_rate_set_src_caps (videorate, caps);
-  } else {
-    GstCaps *transform = NULL;
-
-    ret = FALSE;
-
-    /* see how we can transform the input caps */
-    if (!gst_video_rate_transformcaps (videorate->sinkpad, caps,
-            videorate->srcpad, &transform, NULL))
-      goto no_transform;
-
-    GST_DEBUG_OBJECT (videorate, "transform %" GST_PTR_FORMAT, transform);
-
-    /* see what the peer can do */
-    caps = gst_pad_peer_get_caps (videorate->srcpad, transform);
-
-    GST_DEBUG_OBJECT (videorate, "icaps %" GST_PTR_FORMAT, caps);
-
-    /* could turn up empty, due to e.g. colorspace etc */
-    if (gst_caps_get_size (caps) == 0) {
-      gst_caps_unref (caps);
-      goto no_transform;
-    }
-
-    /* take first possibility */
-    caps = gst_caps_make_writable (caps);
-    gst_caps_truncate (caps);
-    structure = gst_caps_get_structure (caps, 0);
-
-    /* and fixate */
-    gst_structure_fixate_field_nearest_fraction (structure, "framerate",
-        rate_numerator, rate_denominator);
-    gst_structure_get_fraction (structure, "framerate",
-        &rate_numerator, &rate_denominator);
-
-    videorate->to_rate_numerator = rate_numerator;
-    videorate->to_rate_denominator = rate_denominator;
-
-    if (gst_structure_has_field (structure, "interlaced"))
-      gst_structure_fixate_field_boolean (structure, "interlaced", FALSE);
-    if (gst_structure_has_field (structure, "color-matrix"))
-      gst_structure_fixate_field_string (structure, "color-matrix", "sdtv");
-    if (gst_structure_has_field (structure, "chroma-site"))
-      gst_structure_fixate_field_string (structure, "chroma-site", "mpeg2");
-    if (gst_structure_has_field (structure, "pixel-aspect-ratio"))
-      gst_structure_fixate_field_nearest_fraction (structure,
-          "pixel-aspect-ratio", 1, 1);
-
-    ret = gst_video_rate_set_src_caps (videorate, caps);
-    gst_caps_unref (caps);
-  }
-=======
-  videorate->from_rate_numerator = rate_numerator;
-  videorate->from_rate_denominator = rate_denominator;
-
-  structure = gst_caps_get_structure (out_caps, 0);
-  if (!gst_structure_get_fraction (structure, "framerate",
-          &rate_numerator, &rate_denominator))
-    goto no_framerate;
-
-  /* out_frame_count is scaled by the frame rate caps when calculating next_ts.
-   * when the frame rate caps change, we must update base_ts and reset
-   * out_frame_count */
-  if (videorate->to_rate_numerator) {
-    videorate->base_ts +=
-        gst_util_uint64_scale (videorate->out_frame_count,
-        videorate->to_rate_denominator * GST_SECOND,
-        videorate->to_rate_numerator);
-  }
-  videorate->out_frame_count = 0;
-  videorate->to_rate_numerator = rate_numerator;
-  videorate->to_rate_denominator = rate_denominator;
 
   if (rate_numerator)
     videorate->wanted_diff = gst_util_uint64_scale_int (GST_SECOND,
@@ -533,7 +328,6 @@
   else
     videorate->wanted_diff = 0;
 
->>>>>>> 9a8a989a
 done:
   /* After a setcaps, our caps may have changed. In that case, we can't use
    * the old buffer, if there was one (it might have different dimensions) */
@@ -575,27 +369,6 @@
 static void
 gst_video_rate_init (GstVideoRate * videorate)
 {
-<<<<<<< HEAD
-  videorate->sinkpad =
-      gst_pad_new_from_static_template (&gst_video_rate_sink_template, "sink");
-  gst_pad_set_event_function (videorate->sinkpad,
-      GST_DEBUG_FUNCPTR (gst_video_rate_event));
-  gst_pad_set_chain_function (videorate->sinkpad,
-      GST_DEBUG_FUNCPTR (gst_video_rate_chain));
-  gst_pad_set_getcaps_function (videorate->sinkpad,
-      GST_DEBUG_FUNCPTR (gst_video_rate_getcaps));
-  gst_element_add_pad (GST_ELEMENT (videorate), videorate->sinkpad);
-
-  videorate->srcpad =
-      gst_pad_new_from_static_template (&gst_video_rate_src_template, "src");
-  gst_pad_set_query_function (videorate->srcpad,
-      GST_DEBUG_FUNCPTR (gst_video_rate_query));
-  gst_pad_set_getcaps_function (videorate->srcpad,
-      GST_DEBUG_FUNCPTR (gst_video_rate_getcaps));
-  gst_element_add_pad (GST_ELEMENT (videorate), videorate->srcpad);
-
-=======
->>>>>>> 9a8a989a
   gst_video_rate_reset (videorate);
   videorate->silent = DEFAULT_SILENT;
   videorate->new_pref = DEFAULT_NEW_PREF;
@@ -709,24 +482,13 @@
 
 #define MAGIC_LIMIT  25
 static gboolean
-gst_video_rate_event (GstBaseTransform * trans, GstEvent * event)
+gst_video_rate_sink_event (GstBaseTransform * trans, GstEvent * event)
 {
   GstVideoRate *videorate;
 
   videorate = GST_VIDEO_RATE (trans);
 
   switch (GST_EVENT_TYPE (event)) {
-    case GST_EVENT_CAPS:
-    {
-      GstCaps *caps;
-
-      gst_event_parse_caps (event, &caps);
-      ret = gst_video_rate_set_sink_caps (videorate, caps);
-      gst_event_unref (event);
-
-      /* don't forward */
-      goto done;
-    }
     case GST_EVENT_SEGMENT:
     {
       const GstSegment *segment;
@@ -912,7 +674,9 @@
        * can't ask about its latency yet.. */
     }
     default:
-      res = parent_class->query (trans, direction, query);
+      res =
+          GST_BASE_TRANSFORM_CLASS (parent_class)->query (trans, direction,
+          query);
       break;
   }
 
@@ -970,21 +734,6 @@
   if (!videorate->silent)
     gst_video_rate_notify_drop (videorate);
   return GST_BASE_TRANSFORM_FLOW_DROPPED;
-}
-
-static GstFlowReturn
-gst_video_rate_prepare_output_buffer (GstBaseTransform * trans,
-    GstBuffer * input, gint size, GstCaps * caps, GstBuffer ** buf)
-{
-  if (gst_buffer_is_metadata_writable (input)) {
-    gst_buffer_set_caps (input, caps);
-    *buf = gst_buffer_ref (input);
-  } else {
-    *buf = gst_buffer_create_sub (input, 0, GST_BUFFER_SIZE (input));
-    gst_buffer_set_caps (*buf, caps);
-  }
-
-  return GST_FLOW_OK;
 }
 
 static GstFlowReturn
@@ -1264,39 +1013,6 @@
   GST_OBJECT_UNLOCK (videorate);
 }
 
-<<<<<<< HEAD
-static GstStateChangeReturn
-gst_video_rate_change_state (GstElement * element, GstStateChange transition)
-{
-  GstStateChangeReturn ret;
-  GstVideoRate *videorate;
-
-  videorate = GST_VIDEO_RATE (element);
-
-  switch (transition) {
-    case GST_STATE_CHANGE_READY_TO_PAUSED:
-      videorate->discont = TRUE;
-      videorate->last_ts = -1;
-      break;
-    default:
-      break;
-  }
-
-  ret = GST_ELEMENT_CLASS (parent_class)->change_state (element, transition);
-
-  switch (transition) {
-    case GST_STATE_CHANGE_PAUSED_TO_READY:
-      gst_video_rate_reset (videorate);
-      break;
-    default:
-      break;
-  }
-
-  return ret;
-}
-
-=======
->>>>>>> 9a8a989a
 static gboolean
 plugin_init (GstPlugin * plugin)
 {
