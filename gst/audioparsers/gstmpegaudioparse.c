/* GStreamer MPEG audio parser
 * Copyright (C) 2006-2007 Jan Schmidt <thaytan@mad.scientist.com>
 * Copyright (C) 2010 Mark Nauwelaerts <mnauw users sf net>
 * Copyright (C) 2010 Nokia Corporation. All rights reserved.
 *   Contact: Stefan Kost <stefan.kost@nokia.com>
 *
 * This library is free software; you can redistribute it and/or
 * modify it under the terms of the GNU Library General Public
 * License as published by the Free Software Foundation; either
 * version 2 of the License, or (at your option) any later version.
 *
 * This library is distributed in the hope that it will be useful,
 * but WITHOUT ANY WARRANTY; without even the implied warranty of
 * MERCHANTABILITY or FITNESS FOR A PARTICULAR PURPOSE.  See the GNU
 * Library General Public License for more details.
 *
 * You should have received a copy of the GNU Library General Public
 * License along with this library; if not, write to the
 * Free Software Foundation, Inc., 59 Temple Place - Suite 330,
 * Boston, MA 02111-1307, USA.
 */
/**
 * SECTION:element-mpegaudioparse
 * @short_description: MPEG audio parser
 * @see_also: #GstAmrParse, #GstAACParse
 *
 * Parses and frames mpeg1 audio streams. Provides seeking.
 *
 * <refsect2>
 * <title>Example launch line</title>
 * |[
 * gst-launch filesrc location=test.mp3 ! mpegaudioparse ! mad ! autoaudiosink
 * ]|
 * </refsect2>
 */

/* FIXME: we should make the base class (GstBaseParse) aware of the
 * XING seek table somehow, so it can use it properly for things like
 * accurate seeks. Currently it can only do a lookup via the convert function,
 * but then doesn't know what the result represents exactly. One could either
 * add a vfunc for index lookup, or just make mpegaudioparse populate the
 * base class's index via the API provided.
 */
#ifdef HAVE_CONFIG_H
#include "config.h"
#endif

#include <string.h>

#include "gstmpegaudioparse.h"
#include <gst/base/gstbytereader.h>

GST_DEBUG_CATEGORY_STATIC (mpeg_audio_parse_debug);
#define GST_CAT_DEFAULT mpeg_audio_parse_debug

#define MPEG_AUDIO_CHANNEL_MODE_UNKNOWN -1
#define MPEG_AUDIO_CHANNEL_MODE_STEREO 0
#define MPEG_AUDIO_CHANNEL_MODE_JOINT_STEREO 1
#define MPEG_AUDIO_CHANNEL_MODE_DUAL_CHANNEL 2
#define MPEG_AUDIO_CHANNEL_MODE_MONO 3

#define CRC_UNKNOWN -1
#define CRC_PROTECTED 0
#define CRC_NOT_PROTECTED 1

#define XING_FRAMES_FLAG     0x0001
#define XING_BYTES_FLAG      0x0002
#define XING_TOC_FLAG        0x0004
#define XING_VBR_SCALE_FLAG  0x0008

#define MIN_FRAME_SIZE       6

static GstStaticPadTemplate src_template = GST_STATIC_PAD_TEMPLATE ("src",
    GST_PAD_SRC,
    GST_PAD_ALWAYS,
    GST_STATIC_CAPS ("audio/mpeg, "
        "mpegversion = (int) 1, "
        "layer = (int) [ 1, 3 ], "
        "mpegaudioversion = (int) [ 1, 3], "
        "rate = (int) [ 8000, 48000 ], "
        "channels = (int) [ 1, 2 ], " "parsed=(boolean) true")
    );

static GstStaticPadTemplate sink_template = GST_STATIC_PAD_TEMPLATE ("sink",
    GST_PAD_SINK,
    GST_PAD_ALWAYS,
    GST_STATIC_CAPS ("audio/mpeg, mpegversion = (int) 1")
    );

static void gst_mpeg_audio_parse_finalize (GObject * object);

static gboolean gst_mpeg_audio_parse_start (GstBaseParse * parse);
static gboolean gst_mpeg_audio_parse_stop (GstBaseParse * parse);
static GstFlowReturn gst_mpeg_audio_parse_handle_frame (GstBaseParse * parse,
    GstBaseParseFrame * frame, gint * skipsize);
static GstFlowReturn gst_mpeg_audio_parse_pre_push_frame (GstBaseParse * parse,
    GstBaseParseFrame * frame);
static gboolean gst_mpeg_audio_parse_convert (GstBaseParse * parse,
    GstFormat src_format, gint64 src_value,
    GstFormat dest_format, gint64 * dest_value);
static GstCaps *gst_mpeg_audio_parse_get_sink_caps (GstBaseParse * parse,
    GstCaps * filter);

static void gst_mpeg_audio_parse_handle_first_frame (GstMpegAudioParse *
    mp3parse, GstBuffer * buf);

#define gst_mpeg_audio_parse_parent_class parent_class
G_DEFINE_TYPE (GstMpegAudioParse, gst_mpeg_audio_parse, GST_TYPE_BASE_PARSE);

#define GST_TYPE_MPEG_AUDIO_CHANNEL_MODE  \
    (gst_mpeg_audio_channel_mode_get_type())

static const GEnumValue mpeg_audio_channel_mode[] = {
  {MPEG_AUDIO_CHANNEL_MODE_UNKNOWN, "Unknown", "unknown"},
  {MPEG_AUDIO_CHANNEL_MODE_MONO, "Mono", "mono"},
  {MPEG_AUDIO_CHANNEL_MODE_DUAL_CHANNEL, "Dual Channel", "dual-channel"},
  {MPEG_AUDIO_CHANNEL_MODE_JOINT_STEREO, "Joint Stereo", "joint-stereo"},
  {MPEG_AUDIO_CHANNEL_MODE_STEREO, "Stereo", "stereo"},
  {0, NULL, NULL},
};

static GType
gst_mpeg_audio_channel_mode_get_type (void)
{
  static GType mpeg_audio_channel_mode_type = 0;

  if (!mpeg_audio_channel_mode_type) {
    mpeg_audio_channel_mode_type =
        g_enum_register_static ("GstMpegAudioChannelMode",
        mpeg_audio_channel_mode);
  }
  return mpeg_audio_channel_mode_type;
}

static const gchar *
gst_mpeg_audio_channel_mode_get_nick (gint mode)
{
  guint i;
  for (i = 0; i < G_N_ELEMENTS (mpeg_audio_channel_mode); i++) {
    if (mpeg_audio_channel_mode[i].value == mode)
      return mpeg_audio_channel_mode[i].value_nick;
  }
  return NULL;
}

static void
<<<<<<< HEAD
=======
gst_mpeg_audio_parse_base_init (gpointer klass)
{
  GstElementClass *element_class = GST_ELEMENT_CLASS (klass);

  gst_element_class_add_static_pad_template (element_class, &sink_template);
  gst_element_class_add_static_pad_template (element_class, &src_template);

  gst_element_class_set_details_simple (element_class, "MPEG1 Audio Parser",
      "Codec/Parser/Audio",
      "Parses and frames mpeg1 audio streams (levels 1-3), provides seek",
      "Jan Schmidt <thaytan@mad.scientist.com>,"
      "Mark Nauwelaerts <mark.nauwelaerts@collabora.co.uk>");
}

static void
>>>>>>> 6e96f4c2
gst_mpeg_audio_parse_class_init (GstMpegAudioParseClass * klass)
{
  GstBaseParseClass *parse_class = GST_BASE_PARSE_CLASS (klass);
  GstElementClass *element_class = GST_ELEMENT_CLASS (klass);
  GObjectClass *object_class = G_OBJECT_CLASS (klass);

  GST_DEBUG_CATEGORY_INIT (mpeg_audio_parse_debug, "mpegaudioparse", 0,
      "MPEG1 audio stream parser");

  object_class->finalize = gst_mpeg_audio_parse_finalize;

  parse_class->start = GST_DEBUG_FUNCPTR (gst_mpeg_audio_parse_start);
  parse_class->stop = GST_DEBUG_FUNCPTR (gst_mpeg_audio_parse_stop);
  parse_class->handle_frame =
      GST_DEBUG_FUNCPTR (gst_mpeg_audio_parse_handle_frame);
  parse_class->pre_push_frame =
      GST_DEBUG_FUNCPTR (gst_mpeg_audio_parse_pre_push_frame);
  parse_class->convert = GST_DEBUG_FUNCPTR (gst_mpeg_audio_parse_convert);
  parse_class->get_sink_caps =
      GST_DEBUG_FUNCPTR (gst_mpeg_audio_parse_get_sink_caps);

  /* register tags */
#define GST_TAG_CRC      "has-crc"
#define GST_TAG_MODE     "channel-mode"

  gst_tag_register (GST_TAG_CRC, GST_TAG_FLAG_META, G_TYPE_BOOLEAN,
      "has crc", "Using CRC", NULL);
  gst_tag_register (GST_TAG_MODE, GST_TAG_FLAG_ENCODED, G_TYPE_STRING,
      "channel mode", "MPEG audio channel mode", NULL);

  g_type_class_ref (GST_TYPE_MPEG_AUDIO_CHANNEL_MODE);

  gst_element_class_add_pad_template (element_class,
      gst_static_pad_template_get (&sink_template));
  gst_element_class_add_pad_template (element_class,
      gst_static_pad_template_get (&src_template));

  gst_element_class_set_details_simple (element_class, "MPEG1 Audio Parser",
      "Codec/Parser/Audio",
      "Parses and frames mpeg1 audio streams (levels 1-3), provides seek",
      "Jan Schmidt <thaytan@mad.scientist.com>,"
      "Mark Nauwelaerts <mark.nauwelaerts@collabora.co.uk>");
}

static void
gst_mpeg_audio_parse_reset (GstMpegAudioParse * mp3parse)
{
  mp3parse->channels = -1;
  mp3parse->rate = -1;
  mp3parse->sent_codec_tag = FALSE;
  mp3parse->last_posted_crc = CRC_UNKNOWN;
  mp3parse->last_posted_channel_mode = MPEG_AUDIO_CHANNEL_MODE_UNKNOWN;
  mp3parse->freerate = 0;

  mp3parse->hdr_bitrate = 0;

  mp3parse->xing_flags = 0;
  mp3parse->xing_bitrate = 0;
  mp3parse->xing_frames = 0;
  mp3parse->xing_total_time = 0;
  mp3parse->xing_bytes = 0;
  mp3parse->xing_vbr_scale = 0;
  memset (mp3parse->xing_seek_table, 0, 100);
  memset (mp3parse->xing_seek_table_inverse, 0, 256);

  mp3parse->vbri_bitrate = 0;
  mp3parse->vbri_frames = 0;
  mp3parse->vbri_total_time = 0;
  mp3parse->vbri_bytes = 0;
  mp3parse->vbri_seek_points = 0;
  g_free (mp3parse->vbri_seek_table);
  mp3parse->vbri_seek_table = NULL;

  mp3parse->encoder_delay = 0;
  mp3parse->encoder_padding = 0;
}

static void
gst_mpeg_audio_parse_init (GstMpegAudioParse * mp3parse)
{
  gst_mpeg_audio_parse_reset (mp3parse);
}

static void
gst_mpeg_audio_parse_finalize (GObject * object)
{
  G_OBJECT_CLASS (parent_class)->finalize (object);
}

static gboolean
gst_mpeg_audio_parse_start (GstBaseParse * parse)
{
  GstMpegAudioParse *mp3parse = GST_MPEG_AUDIO_PARSE (parse);

  gst_base_parse_set_min_frame_size (GST_BASE_PARSE (mp3parse), MIN_FRAME_SIZE);
  GST_DEBUG_OBJECT (parse, "starting");

  gst_mpeg_audio_parse_reset (mp3parse);

  return TRUE;
}

static gboolean
gst_mpeg_audio_parse_stop (GstBaseParse * parse)
{
  GstMpegAudioParse *mp3parse = GST_MPEG_AUDIO_PARSE (parse);

  GST_DEBUG_OBJECT (parse, "stopping");

  gst_mpeg_audio_parse_reset (mp3parse);

  return TRUE;
}

static const guint mp3types_bitrates[2][3][16] = {
  {
        {0, 32, 64, 96, 128, 160, 192, 224, 256, 288, 320, 352, 384, 416, 448,},
        {0, 32, 48, 56, 64, 80, 96, 112, 128, 160, 192, 224, 256, 320, 384,},
        {0, 32, 40, 48, 56, 64, 80, 96, 112, 128, 160, 192, 224, 256, 320,}
      },
  {
        {0, 32, 48, 56, 64, 80, 96, 112, 128, 144, 160, 176, 192, 224, 256,},
        {0, 8, 16, 24, 32, 40, 48, 56, 64, 80, 96, 112, 128, 144, 160,},
        {0, 8, 16, 24, 32, 40, 48, 56, 64, 80, 96, 112, 128, 144, 160,}
      },
};

static const guint mp3types_freqs[3][3] = { {44100, 48000, 32000},
{22050, 24000, 16000},
{11025, 12000, 8000}
};

static inline guint
mp3_type_frame_length_from_header (GstMpegAudioParse * mp3parse, guint32 header,
    guint * put_version, guint * put_layer, guint * put_channels,
    guint * put_bitrate, guint * put_samplerate, guint * put_mode,
    guint * put_crc)
{
  guint length;
  gulong mode, samplerate, bitrate, layer, channels, padding, crc;
  gulong version;
  gint lsf, mpg25;

  if (header & (1 << 20)) {
    lsf = (header & (1 << 19)) ? 0 : 1;
    mpg25 = 0;
  } else {
    lsf = 1;
    mpg25 = 1;
  }

  version = 1 + lsf + mpg25;

  layer = 4 - ((header >> 17) & 0x3);

  crc = (header >> 16) & 0x1;

  bitrate = (header >> 12) & 0xF;
  bitrate = mp3types_bitrates[lsf][layer - 1][bitrate] * 1000;
  if (!bitrate) {
    GST_LOG_OBJECT (mp3parse, "using freeform bitrate");
    bitrate = mp3parse->freerate;
  }

  samplerate = (header >> 10) & 0x3;
  samplerate = mp3types_freqs[lsf + mpg25][samplerate];

  /* force 0 length if 0 bitrate */
  padding = (bitrate > 0) ? (header >> 9) & 0x1 : 0;

  mode = (header >> 6) & 0x3;
  channels = (mode == 3) ? 1 : 2;

  switch (layer) {
    case 1:
      length = 4 * ((bitrate * 12) / samplerate + padding);
      break;
    case 2:
      length = (bitrate * 144) / samplerate + padding;
      break;
    default:
    case 3:
      length = (bitrate * 144) / (samplerate << lsf) + padding;
      break;
  }

  GST_DEBUG_OBJECT (mp3parse, "Calculated mp3 frame length of %u bytes",
      length);
  GST_DEBUG_OBJECT (mp3parse, "samplerate = %lu, bitrate = %lu, version = %lu, "
      "layer = %lu, channels = %lu, mode = %s", samplerate, bitrate, version,
      layer, channels, gst_mpeg_audio_channel_mode_get_nick (mode));

  if (put_version)
    *put_version = version;
  if (put_layer)
    *put_layer = layer;
  if (put_channels)
    *put_channels = channels;
  if (put_bitrate)
    *put_bitrate = bitrate;
  if (put_samplerate)
    *put_samplerate = samplerate;
  if (put_mode)
    *put_mode = mode;
  if (put_crc)
    *put_crc = crc;

  return length;
}

/* Minimum number of consecutive, valid-looking frames to consider
 * for resyncing */
#define MIN_RESYNC_FRAMES 3

/* Perform extended validation to check that subsequent headers match
 * the first header given here in important characteristics, to avoid
 * false sync. We look for a minimum of MIN_RESYNC_FRAMES consecutive
 * frames to match their major characteristics.
 *
 * If at_eos is set to TRUE, we just check that we don't find any invalid
 * frames in whatever data is available, rather than requiring a full
 * MIN_RESYNC_FRAMES of data.
 *
 * Returns TRUE if we've seen enough data to validate or reject the frame.
 * If TRUE is returned, then *valid contains TRUE if it validated, or false
 * if we decided it was false sync.
 * If FALSE is returned, then *valid contains minimum needed data.
 */
static gboolean
gst_mp3parse_validate_extended (GstMpegAudioParse * mp3parse, GstBuffer * buf,
    guint32 header, int bpf, gboolean at_eos, gint * valid)
{
  guint32 next_header;
  GstMapInfo map;
  gboolean res = TRUE;
  int frames_found = 1;
  int offset = bpf;

  gst_buffer_map (buf, &map, GST_MAP_READ);

  while (frames_found < MIN_RESYNC_FRAMES) {
    /* Check if we have enough data for all these frames, plus the next
       frame header. */
    if (map.size < offset + 4) {
      if (at_eos) {
        /* Running out of data at EOS is fine; just accept it */
        *valid = TRUE;
        goto cleanup;
      } else {
        *valid = offset + 4;
        res = FALSE;
        goto cleanup;
      }
    }

    next_header = GST_READ_UINT32_BE (map.data + offset);
    GST_DEBUG_OBJECT (mp3parse, "At %d: header=%08X, header2=%08X, bpf=%d",
        offset, (unsigned int) header, (unsigned int) next_header, bpf);

/* mask the bits which are allowed to differ between frames */
#define HDRMASK ~((0xF << 12)  /* bitrate */ | \
                  (0x1 <<  9)  /* padding */ | \
                  (0xf <<  4)  /* mode|mode extension */ | \
                  (0xf))        /* copyright|emphasis */

    if ((next_header & HDRMASK) != (header & HDRMASK)) {
      /* If any of the unmasked bits don't match, then it's not valid */
      GST_DEBUG_OBJECT (mp3parse, "next header doesn't match "
          "(header=%08X (%08X), header2=%08X (%08X), bpf=%d)",
          (guint) header, (guint) header & HDRMASK, (guint) next_header,
          (guint) next_header & HDRMASK, bpf);
      *valid = FALSE;
      goto cleanup;
    } else if (((next_header >> 12) & 0xf) == 0xf) {
      /* The essential parts were the same, but the bitrate held an
         invalid value - also reject */
      GST_DEBUG_OBJECT (mp3parse, "next header invalid (bitrate)");
      *valid = FALSE;
      goto cleanup;
    }

    bpf = mp3_type_frame_length_from_header (mp3parse, next_header,
        NULL, NULL, NULL, NULL, NULL, NULL, NULL);

    /* if no bitrate, and no freeform rate known, then fail */
    if (G_UNLIKELY (!bpf)) {
      GST_DEBUG_OBJECT (mp3parse, "next header invalid (bitrate 0)");
      *valid = FALSE;
      return TRUE;
    }

    offset += bpf;
    frames_found++;
  }

  *valid = TRUE;

cleanup:
  gst_buffer_unmap (buf, &map);
  return res;
}

static gboolean
gst_mpeg_audio_parse_head_check (GstMpegAudioParse * mp3parse,
    unsigned long head)
{
  GST_DEBUG_OBJECT (mp3parse, "checking mp3 header 0x%08lx", head);
  /* if it's not a valid sync */
  if ((head & 0xffe00000) != 0xffe00000) {
    GST_WARNING_OBJECT (mp3parse, "invalid sync");
    return FALSE;
  }
  /* if it's an invalid MPEG version */
  if (((head >> 19) & 3) == 0x1) {
    GST_WARNING_OBJECT (mp3parse, "invalid MPEG version: 0x%lx",
        (head >> 19) & 3);
    return FALSE;
  }
  /* if it's an invalid layer */
  if (!((head >> 17) & 3)) {
    GST_WARNING_OBJECT (mp3parse, "invalid layer: 0x%lx", (head >> 17) & 3);
    return FALSE;
  }
  /* if it's an invalid bitrate */
  if (((head >> 12) & 0xf) == 0xf) {
    GST_WARNING_OBJECT (mp3parse, "invalid bitrate: 0x%lx", (head >> 12) & 0xf);
    return FALSE;
  }
  /* if it's an invalid samplerate */
  if (((head >> 10) & 0x3) == 0x3) {
    GST_WARNING_OBJECT (mp3parse, "invalid samplerate: 0x%lx",
        (head >> 10) & 0x3);
    return FALSE;
  }

  if ((head & 0x3) == 0x2) {
    /* Ignore this as there are some files with emphasis 0x2 that can
     * be played fine. See BGO #537235 */
    GST_WARNING_OBJECT (mp3parse, "invalid emphasis: 0x%lx", head & 0x3);
  }

  return TRUE;
}

/* Determines possible freeform frame rate/size by looking for next
 * header with valid bitrate (0 or otherwise valid) (and sufficiently
 * matching current header).
 *
 * Returns TRUE if we've found such one, and *rate then contains rate
 * (or *rate contains 0 if decided no freeframe size could be determined).
 * If not enough data, returns FALSE.
 */
static gboolean
gst_mp3parse_find_freerate (GstMpegAudioParse * mp3parse, GstMapInfo * map,
    guint32 header, gboolean at_eos, gint * _rate)
{
  guint32 next_header;
  const guint8 *data;
  guint available;
  int offset = 4;
  gulong samplerate, rate, layer, padding;
  gboolean valid;
  gint lsf, mpg25;

  available = map->size;
  data = map->data;

  *_rate = 0;

  /* pick apart header again partially */
  if (header & (1 << 20)) {
    lsf = (header & (1 << 19)) ? 0 : 1;
    mpg25 = 0;
  } else {
    lsf = 1;
    mpg25 = 1;
  }
  layer = 4 - ((header >> 17) & 0x3);
  samplerate = (header >> 10) & 0x3;
  samplerate = mp3types_freqs[lsf + mpg25][samplerate];
  padding = (header >> 9) & 0x1;

  for (; offset < available; ++offset) {
    /* Check if we have enough data for all these frames, plus the next
       frame header. */
    if (available < offset + 4) {
      if (at_eos) {
        /* Running out of data; failed to determine size */
        return TRUE;
      } else {
        return FALSE;
      }
    }

    valid = FALSE;
    next_header = GST_READ_UINT32_BE (data + offset);
    if ((next_header & 0xFFE00000) != 0xFFE00000)
      goto next;

    GST_DEBUG_OBJECT (mp3parse, "At %d: header=%08X, header2=%08X",
        offset, (unsigned int) header, (unsigned int) next_header);

    if ((next_header & HDRMASK) != (header & HDRMASK)) {
      /* If any of the unmasked bits don't match, then it's not valid */
      GST_DEBUG_OBJECT (mp3parse, "next header doesn't match "
          "(header=%08X (%08X), header2=%08X (%08X))",
          (guint) header, (guint) header & HDRMASK, (guint) next_header,
          (guint) next_header & HDRMASK);
      goto next;
    } else if (((next_header >> 12) & 0xf) == 0xf) {
      /* The essential parts were the same, but the bitrate held an
         invalid value - also reject */
      GST_DEBUG_OBJECT (mp3parse, "next header invalid (bitrate)");
      goto next;
    }

    valid = TRUE;

  next:
    /* almost accept as free frame */
    if (layer == 1) {
      rate = samplerate * (offset - 4 * padding + 4) / 48000;
    } else {
      rate = samplerate * (offset - padding + 1) / (144 >> lsf) / 1000;
    }

    if (valid) {
      GST_LOG_OBJECT (mp3parse, "calculated rate %lu", rate * 1000);
      if (rate < 8 || (layer == 3 && rate > 640)) {
        GST_DEBUG_OBJECT (mp3parse, "rate invalid");
        if (rate < 8) {
          /* maybe some hope */
          continue;
        } else {
          GST_DEBUG_OBJECT (mp3parse, "aborting");
          /* give up */
          break;
        }
      }
      *_rate = rate * 1000;
      break;
    } else {
      /* avoid indefinite searching */
      if (rate > 1000) {
        GST_DEBUG_OBJECT (mp3parse, "exceeded sanity rate; aborting");
        break;
      }
    }
  }

  return TRUE;
}

static GstFlowReturn
gst_mpeg_audio_parse_handle_frame (GstBaseParse * parse,
    GstBaseParseFrame * frame, gint * skipsize)
{
  GstMpegAudioParse *mp3parse = GST_MPEG_AUDIO_PARSE (parse);
  GstBuffer *buf = frame->buffer;
  GstByteReader reader;
  gint off, bpf;
  gboolean lost_sync, draining, valid, caps_change;
  guint32 header;
  guint bitrate, layer, rate, channels, version, mode, crc;
  GstMapInfo map;
  gboolean res = FALSE;

  gst_buffer_map (buf, &map, GST_MAP_READ);
  if (G_UNLIKELY (map.size < 6)) {
    *skipsize = 1;
    goto cleanup;
  }

  gst_byte_reader_init (&reader, map.data, map.size);

  off = gst_byte_reader_masked_scan_uint32 (&reader, 0xffe00000, 0xffe00000,
      0, map.size);

  GST_LOG_OBJECT (parse, "possible sync at buffer offset %d", off);

  /* didn't find anything that looks like a sync word, skip */
  if (off < 0) {
    *skipsize = map.size - 3;
    goto cleanup;
  }

  /* possible frame header, but not at offset 0? skip bytes before sync */
  if (off > 0) {
    *skipsize = off;
    goto cleanup;
  }

  /* make sure the values in the frame header look sane */
  header = GST_READ_UINT32_BE (map.data);
  if (!gst_mpeg_audio_parse_head_check (mp3parse, header)) {
    *skipsize = 1;
    goto cleanup;
  }

  GST_LOG_OBJECT (parse, "got frame");

  lost_sync = GST_BASE_PARSE_LOST_SYNC (parse);
  draining = GST_BASE_PARSE_DRAINING (parse);

  if (G_UNLIKELY (lost_sync))
    mp3parse->freerate = 0;

  bpf = mp3_type_frame_length_from_header (mp3parse, header,
      &version, &layer, &channels, &bitrate, &rate, &mode, &crc);

  if (channels != mp3parse->channels || rate != mp3parse->rate ||
      layer != mp3parse->layer || version != mp3parse->version)
    caps_change = TRUE;
  else
    caps_change = FALSE;

  /* maybe free format */
  if (bpf == 0) {
    GST_LOG_OBJECT (mp3parse, "possibly free format");
    if (lost_sync || mp3parse->freerate == 0) {
      GST_DEBUG_OBJECT (mp3parse, "finding free format rate");
      if (!gst_mp3parse_find_freerate (mp3parse, &map, header, draining,
              &valid)) {
        /* not enough data */
        gst_base_parse_set_min_frame_size (parse, valid);
        *skipsize = 0;
        return FALSE;
      } else {
        GST_DEBUG_OBJECT (parse, "determined freeform size %d", valid);
        mp3parse->freerate = valid;
      }
    }
    /* try again */
    bpf = mp3_type_frame_length_from_header (mp3parse, header,
        &version, &layer, &channels, &bitrate, &rate, &mode, &crc);
    if (!bpf) {
      /* did not come up with valid freeform length, reject after all */
      *skipsize = 1;
      return FALSE;
    }
  }

  if (!draining && (lost_sync || caps_change)) {
    if (!gst_mp3parse_validate_extended (mp3parse, buf, header, bpf, draining,
            &valid)) {
      /* not enough data */
      gst_base_parse_set_min_frame_size (parse, valid);
      *skipsize = 0;
      goto cleanup;
    } else {
      if (!valid) {
        *skipsize = off + 2;
        goto cleanup;
      }
    }
  } else if (draining && lost_sync && caps_change && mp3parse->rate > 0) {
    /* avoid caps jitter that we can't be sure of */
    *skipsize = off + 2;
    goto cleanup;
  }

  /* restore default minimum */
  gst_base_parse_set_min_frame_size (parse, MIN_FRAME_SIZE);

  res = TRUE;

  /* metadata handling */
  if (G_UNLIKELY (caps_change)) {
    GstCaps *caps = gst_caps_new_simple ("audio/mpeg",
        "mpegversion", G_TYPE_INT, 1,
        "mpegaudioversion", G_TYPE_INT, version,
        "layer", G_TYPE_INT, layer,
        "rate", G_TYPE_INT, rate,
        "channels", G_TYPE_INT, channels, "parsed", G_TYPE_BOOLEAN, TRUE, NULL);
    gst_pad_set_caps (GST_BASE_PARSE_SRC_PAD (parse), caps);
    gst_caps_unref (caps);

    mp3parse->rate = rate;
    mp3parse->channels = channels;
    mp3parse->layer = layer;
    mp3parse->version = version;

    /* see http://www.codeproject.com/audio/MPEGAudioInfo.asp */
    if (mp3parse->layer == 1)
      mp3parse->spf = 384;
    else if (mp3parse->layer == 2)
      mp3parse->spf = 1152;
    else if (mp3parse->version == 1) {
      mp3parse->spf = 1152;
    } else {
      /* MPEG-2 or "2.5" */
      mp3parse->spf = 576;
    }

    /* lead_in:
     * We start pushing 9 frames earlier (29 frames for MPEG2) than
     * segment start to be able to decode the first frame we want.
     * 9 (29) frames are the theoretical maximum of frames that contain
     * data for the current frame (bit reservoir).
     *
     * lead_out:
     * Some mp3 streams have an offset in the timestamps, for which we have to
     * push the frame *after* the end position in order for the decoder to be
     * able to decode everything up until the segment.stop position. */
    gst_base_parse_set_frame_rate (parse, mp3parse->rate, mp3parse->spf,
        (version == 1) ? 10 : 30, 2);
  }

  mp3parse->hdr_bitrate = bitrate;

  /* For first frame; check for seek tables and output a codec tag */
  gst_mpeg_audio_parse_handle_first_frame (mp3parse, buf);

  /* store some frame info for later processing */
  mp3parse->last_crc = crc;
  mp3parse->last_mode = mode;

cleanup:
  gst_buffer_unmap (buf, &map);

  if (res && bpf <= map.size) {
    return gst_base_parse_finish_frame (parse, frame, bpf);
  }

  return GST_FLOW_OK;
}

static void
gst_mpeg_audio_parse_handle_first_frame (GstMpegAudioParse * mp3parse,
    GstBuffer * buf)
{
  const guint32 xing_id = 0x58696e67;   /* 'Xing' in hex */
  const guint32 info_id = 0x496e666f;   /* 'Info' in hex - found in LAME CBR files */
  const guint32 vbri_id = 0x56425249;   /* 'VBRI' in hex */
  const guint32 lame_id = 0x4c414d45;   /* 'LAME' in hex */
  gint offset_xing, offset_vbri;
  guint64 avail;
  gint64 upstream_total_bytes = 0;
  guint32 read_id_xing = 0, read_id_vbri = 0;
  GstMapInfo map;
  guint8 *data;
  guint bitrate;

  if (mp3parse->sent_codec_tag)
    return;

  /* Check first frame for Xing info */
  if (mp3parse->version == 1) { /* MPEG-1 file */
    if (mp3parse->channels == 1)
      offset_xing = 0x11;
    else
      offset_xing = 0x20;
  } else {                      /* MPEG-2 header */
    if (mp3parse->channels == 1)
      offset_xing = 0x09;
    else
      offset_xing = 0x11;
  }

  /* The VBRI tag is always at offset 0x20 */
  offset_vbri = 0x20;

  /* Skip the 4 bytes of the MP3 header too */
  offset_xing += 4;
  offset_vbri += 4;

  /* Check if we have enough data to read the Xing header */
  gst_buffer_map (buf, &map, GST_MAP_READ);
  data = map.data;
  avail = map.size;

  if (avail >= offset_xing + 4) {
    read_id_xing = GST_READ_UINT32_BE (data + offset_xing);
  }
  if (avail >= offset_vbri + 4) {
    read_id_vbri = GST_READ_UINT32_BE (data + offset_vbri);
  }

  /* obtain real upstream total bytes */
  if (!gst_pad_peer_query_duration (GST_BASE_PARSE_SINK_PAD (mp3parse),
          GST_FORMAT_BYTES, &upstream_total_bytes))
    upstream_total_bytes = 0;

  if (read_id_xing == xing_id || read_id_xing == info_id) {
    guint32 xing_flags;
    guint bytes_needed = offset_xing + 8;
    gint64 total_bytes;
    GstClockTime total_time;

    GST_DEBUG_OBJECT (mp3parse, "Found Xing header marker 0x%x", xing_id);

    /* Move data after Xing header */
    data += offset_xing + 4;

    /* Read 4 base bytes of flags, big-endian */
    xing_flags = GST_READ_UINT32_BE (data);
    data += 4;
    if (xing_flags & XING_FRAMES_FLAG)
      bytes_needed += 4;
    if (xing_flags & XING_BYTES_FLAG)
      bytes_needed += 4;
    if (xing_flags & XING_TOC_FLAG)
      bytes_needed += 100;
    if (xing_flags & XING_VBR_SCALE_FLAG)
      bytes_needed += 4;
    if (avail < bytes_needed) {
      GST_DEBUG_OBJECT (mp3parse,
          "Not enough data to read Xing header (need %d)", bytes_needed);
      goto cleanup;
    }

    GST_DEBUG_OBJECT (mp3parse, "Reading Xing header");
    mp3parse->xing_flags = xing_flags;

    if (xing_flags & XING_FRAMES_FLAG) {
      mp3parse->xing_frames = GST_READ_UINT32_BE (data);
      if (mp3parse->xing_frames == 0) {
        GST_WARNING_OBJECT (mp3parse,
            "Invalid number of frames in Xing header");
        mp3parse->xing_flags &= ~XING_FRAMES_FLAG;
      } else {
        mp3parse->xing_total_time = gst_util_uint64_scale (GST_SECOND,
            (guint64) (mp3parse->xing_frames) * (mp3parse->spf),
            mp3parse->rate);
      }

      data += 4;
    } else {
      mp3parse->xing_frames = 0;
      mp3parse->xing_total_time = 0;
    }

    if (xing_flags & XING_BYTES_FLAG) {
      mp3parse->xing_bytes = GST_READ_UINT32_BE (data);
      if (mp3parse->xing_bytes == 0) {
        GST_WARNING_OBJECT (mp3parse, "Invalid number of bytes in Xing header");
        mp3parse->xing_flags &= ~XING_BYTES_FLAG;
      }
      data += 4;
    } else {
      mp3parse->xing_bytes = 0;
    }

    /* If we know the upstream size and duration, compute the
     * total bitrate, rounded up to the nearest kbit/sec */
    if ((total_time = mp3parse->xing_total_time) &&
        (total_bytes = mp3parse->xing_bytes)) {
      mp3parse->xing_bitrate = gst_util_uint64_scale (total_bytes,
          8 * GST_SECOND, total_time);
      mp3parse->xing_bitrate += 500;
      mp3parse->xing_bitrate -= mp3parse->xing_bitrate % 1000;
    }

    if (xing_flags & XING_TOC_FLAG) {
      int i, percent = 0;
      guchar *table = mp3parse->xing_seek_table;
      guchar old = 0, new;
      guint first;

      first = data[0];
      GST_DEBUG_OBJECT (mp3parse,
          "Subtracting initial offset of %d bytes from Xing TOC", first);

      /* xing seek table: percent time -> 1/256 bytepos */
      for (i = 0; i < 100; i++) {
        new = data[i] - first;
        if (old > new) {
          GST_WARNING_OBJECT (mp3parse, "Skipping broken Xing TOC");
          mp3parse->xing_flags &= ~XING_TOC_FLAG;
          goto skip_toc;
        }
        mp3parse->xing_seek_table[i] = old = new;
      }

      /* build inverse table: 1/256 bytepos -> 1/100 percent time */
      for (i = 0; i < 256; i++) {
        while (percent < 99 && table[percent + 1] <= i)
          percent++;

        if (table[percent] == i) {
          mp3parse->xing_seek_table_inverse[i] = percent * 100;
        } else if (table[percent] < i && percent < 99) {
          gdouble fa, fb, fx;
          gint a = percent, b = percent + 1;

          fa = table[a];
          fb = table[b];
          fx = (b - a) / (fb - fa) * (i - fa) + a;
          mp3parse->xing_seek_table_inverse[i] = (guint16) (fx * 100);
        } else if (percent == 99) {
          gdouble fa, fb, fx;
          gint a = percent, b = 100;

          fa = table[a];
          fb = 256.0;
          fx = (b - a) / (fb - fa) * (i - fa) + a;
          mp3parse->xing_seek_table_inverse[i] = (guint16) (fx * 100);
        }
      }
    skip_toc:
      data += 100;
    } else {
      memset (mp3parse->xing_seek_table, 0, 100);
      memset (mp3parse->xing_seek_table_inverse, 0, 256);
    }

    if (xing_flags & XING_VBR_SCALE_FLAG) {
      mp3parse->xing_vbr_scale = GST_READ_UINT32_BE (data);
      data += 4;
    } else
      mp3parse->xing_vbr_scale = 0;

    GST_DEBUG_OBJECT (mp3parse, "Xing header reported %u frames, time %"
        GST_TIME_FORMAT ", %u bytes, vbr scale %u", mp3parse->xing_frames,
        GST_TIME_ARGS (mp3parse->xing_total_time), mp3parse->xing_bytes,
        mp3parse->xing_vbr_scale);

    /* check for truncated file */
    if (upstream_total_bytes && mp3parse->xing_bytes &&
        mp3parse->xing_bytes * 0.8 > upstream_total_bytes) {
      GST_WARNING_OBJECT (mp3parse, "File appears to have been truncated; "
          "invalidating Xing header duration and size");
      mp3parse->xing_flags &= ~XING_BYTES_FLAG;
      mp3parse->xing_flags &= ~XING_FRAMES_FLAG;
    }

    /* Optional LAME tag? */
    if (avail - bytes_needed >= 36 && GST_READ_UINT32_BE (data) == lame_id) {
      gchar lame_version[10] = { 0, };
      guint tag_rev;
      guint32 encoder_delay, encoder_padding;

      memcpy (lame_version, data, 9);
      data += 9;
      tag_rev = data[0] >> 4;
      GST_DEBUG_OBJECT (mp3parse, "Found LAME tag revision %d created by '%s'",
          tag_rev, lame_version);

      /* Skip all the information we're not interested in */
      data += 12;
      /* Encoder delay and end padding */
      encoder_delay = GST_READ_UINT24_BE (data);
      encoder_delay >>= 12;
      encoder_padding = GST_READ_UINT24_BE (data);
      encoder_padding &= 0x000fff;

      mp3parse->encoder_delay = encoder_delay;
      mp3parse->encoder_padding = encoder_padding;

      GST_DEBUG_OBJECT (mp3parse, "Encoder delay %u, encoder padding %u",
          encoder_delay, encoder_padding);
    }
  } else if (read_id_vbri == vbri_id) {
    gint64 total_bytes, total_frames;
    GstClockTime total_time;
    guint16 nseek_points;

    GST_DEBUG_OBJECT (mp3parse, "Found VBRI header marker 0x%x", vbri_id);

    if (avail < offset_vbri + 26) {
      GST_DEBUG_OBJECT (mp3parse,
          "Not enough data to read VBRI header (need %d)", offset_vbri + 26);
      goto cleanup;
    }

    GST_DEBUG_OBJECT (mp3parse, "Reading VBRI header");

    /* Move data after VBRI header */
    data += offset_vbri + 4;

    if (GST_READ_UINT16_BE (data) != 0x0001) {
      GST_WARNING_OBJECT (mp3parse,
          "Unsupported VBRI version 0x%x", GST_READ_UINT16_BE (data));
      goto cleanup;
    }
    data += 2;

    /* Skip encoder delay */
    data += 2;

    /* Skip quality */
    data += 2;

    total_bytes = GST_READ_UINT32_BE (data);
    if (total_bytes != 0)
      mp3parse->vbri_bytes = total_bytes;
    data += 4;

    total_frames = GST_READ_UINT32_BE (data);
    if (total_frames != 0) {
      mp3parse->vbri_frames = total_frames;
      mp3parse->vbri_total_time = gst_util_uint64_scale (GST_SECOND,
          (guint64) (mp3parse->vbri_frames) * (mp3parse->spf), mp3parse->rate);
    }
    data += 4;

    /* If we know the upstream size and duration, compute the
     * total bitrate, rounded up to the nearest kbit/sec */
    if ((total_time = mp3parse->vbri_total_time) &&
        (total_bytes = mp3parse->vbri_bytes)) {
      mp3parse->vbri_bitrate = gst_util_uint64_scale (total_bytes,
          8 * GST_SECOND, total_time);
      mp3parse->vbri_bitrate += 500;
      mp3parse->vbri_bitrate -= mp3parse->vbri_bitrate % 1000;
    }

    nseek_points = GST_READ_UINT16_BE (data);
    data += 2;

    if (nseek_points > 0) {
      guint scale, seek_bytes, seek_frames;
      gint i;

      mp3parse->vbri_seek_points = nseek_points;

      scale = GST_READ_UINT16_BE (data);
      data += 2;

      seek_bytes = GST_READ_UINT16_BE (data);
      data += 2;

      seek_frames = GST_READ_UINT16_BE (data);

      if (scale == 0 || seek_bytes == 0 || seek_bytes > 4 || seek_frames == 0) {
        GST_WARNING_OBJECT (mp3parse, "Unsupported VBRI seek table");
        goto out_vbri;
      }

      if (avail < offset_vbri + 26 + nseek_points * seek_bytes) {
        GST_WARNING_OBJECT (mp3parse,
            "Not enough data to read VBRI seek table (need %d)",
            offset_vbri + 26 + nseek_points * seek_bytes);
        goto out_vbri;
      }

      if (seek_frames * nseek_points < total_frames - seek_frames ||
          seek_frames * nseek_points > total_frames + seek_frames) {
        GST_WARNING_OBJECT (mp3parse,
            "VBRI seek table doesn't cover the complete file");
        goto out_vbri;
      }

      if (avail < offset_vbri + 26) {
        GST_DEBUG_OBJECT (mp3parse,
            "Not enough data to read VBRI header (need %d)",
            offset_vbri + 26 + nseek_points * seek_bytes);
        goto cleanup;
      }

      data = map.data;
      data += offset_vbri + 26;

      /* VBRI seek table: frame/seek_frames -> byte */
      mp3parse->vbri_seek_table = g_new (guint32, nseek_points);
      if (seek_bytes == 4)
        for (i = 0; i < nseek_points; i++) {
          mp3parse->vbri_seek_table[i] = GST_READ_UINT32_BE (data) * scale;
          data += 4;
      } else if (seek_bytes == 3)
        for (i = 0; i < nseek_points; i++) {
          mp3parse->vbri_seek_table[i] = GST_READ_UINT24_BE (data) * scale;
          data += 3;
      } else if (seek_bytes == 2)
        for (i = 0; i < nseek_points; i++) {
          mp3parse->vbri_seek_table[i] = GST_READ_UINT16_BE (data) * scale;
          data += 2;
      } else                    /* seek_bytes == 1 */
        for (i = 0; i < nseek_points; i++) {
          mp3parse->vbri_seek_table[i] = GST_READ_UINT8 (data) * scale;
          data += 1;
        }
    }
  out_vbri:

    GST_DEBUG_OBJECT (mp3parse, "VBRI header reported %u frames, time %"
        GST_TIME_FORMAT ", bytes %u", mp3parse->vbri_frames,
        GST_TIME_ARGS (mp3parse->vbri_total_time), mp3parse->vbri_bytes);

    /* check for truncated file */
    if (upstream_total_bytes && mp3parse->vbri_bytes &&
        mp3parse->vbri_bytes * 0.8 > upstream_total_bytes) {
      GST_WARNING_OBJECT (mp3parse, "File appears to have been truncated; "
          "invalidating VBRI header duration and size");
      mp3parse->vbri_valid = FALSE;
    } else {
      mp3parse->vbri_valid = TRUE;
    }
  } else {
    GST_DEBUG_OBJECT (mp3parse,
        "Xing, LAME or VBRI header not found in first frame");
  }

  /* set duration if tables provided a valid one */
  if (mp3parse->xing_flags & XING_FRAMES_FLAG) {
    gst_base_parse_set_duration (GST_BASE_PARSE (mp3parse), GST_FORMAT_TIME,
        mp3parse->xing_total_time, 0);
  }
  if (mp3parse->vbri_total_time != 0 && mp3parse->vbri_valid) {
    gst_base_parse_set_duration (GST_BASE_PARSE (mp3parse), GST_FORMAT_TIME,
        mp3parse->vbri_total_time, 0);
  }

  /* tell baseclass how nicely we can seek, and a bitrate if one found */
  /* FIXME: fill index with seek table */
#if 0
  seekable = GST_BASE_PARSE_SEEK_DEFAULT;
  if ((mp3parse->xing_flags & XING_TOC_FLAG) && mp3parse->xing_bytes &&
      mp3parse->xing_total_time)
    seekable = GST_BASE_PARSE_SEEK_TABLE;

  if (mp3parse->vbri_seek_table && mp3parse->vbri_bytes &&
      mp3parse->vbri_total_time)
    seekable = GST_BASE_PARSE_SEEK_TABLE;
#endif

  if (mp3parse->xing_bitrate)
    bitrate = mp3parse->xing_bitrate;
  else if (mp3parse->vbri_bitrate)
    bitrate = mp3parse->vbri_bitrate;
  else
    bitrate = 0;

  gst_base_parse_set_average_bitrate (GST_BASE_PARSE (mp3parse), bitrate);

cleanup:
  gst_buffer_unmap (buf, &map);
}

static gboolean
gst_mpeg_audio_parse_time_to_bytepos (GstMpegAudioParse * mp3parse,
    GstClockTime ts, gint64 * bytepos)
{
  gint64 total_bytes;
  GstClockTime total_time;

  /* If XING seek table exists use this for time->byte conversion */
  if ((mp3parse->xing_flags & XING_TOC_FLAG) &&
      (total_bytes = mp3parse->xing_bytes) &&
      (total_time = mp3parse->xing_total_time)) {
    gdouble fa, fb, fx;
    gdouble percent =
        CLAMP ((100.0 * gst_util_guint64_to_gdouble (ts)) /
        gst_util_guint64_to_gdouble (total_time), 0.0, 100.0);
    gint index = CLAMP (percent, 0, 99);

    fa = mp3parse->xing_seek_table[index];
    if (index < 99)
      fb = mp3parse->xing_seek_table[index + 1];
    else
      fb = 256.0;

    fx = fa + (fb - fa) * (percent - index);

    *bytepos = (1.0 / 256.0) * fx * total_bytes;

    return TRUE;
  }

  if (mp3parse->vbri_seek_table && (total_bytes = mp3parse->vbri_bytes) &&
      (total_time = mp3parse->vbri_total_time)) {
    gint i, j;
    gdouble a, b, fa, fb;

    i = gst_util_uint64_scale (ts, mp3parse->vbri_seek_points - 1, total_time);
    i = CLAMP (i, 0, mp3parse->vbri_seek_points - 1);

    a = gst_guint64_to_gdouble (gst_util_uint64_scale (i, total_time,
            mp3parse->vbri_seek_points));
    fa = 0.0;
    for (j = i; j >= 0; j--)
      fa += mp3parse->vbri_seek_table[j];

    if (i + 1 < mp3parse->vbri_seek_points) {
      b = gst_guint64_to_gdouble (gst_util_uint64_scale (i + 1, total_time,
              mp3parse->vbri_seek_points));
      fb = fa + mp3parse->vbri_seek_table[i + 1];
    } else {
      b = gst_guint64_to_gdouble (total_time);
      fb = total_bytes;
    }

    *bytepos = fa + ((fb - fa) / (b - a)) * (gst_guint64_to_gdouble (ts) - a);

    return TRUE;
  }

  return FALSE;
}

static gboolean
gst_mpeg_audio_parse_bytepos_to_time (GstMpegAudioParse * mp3parse,
    gint64 bytepos, GstClockTime * ts)
{
  gint64 total_bytes;
  GstClockTime total_time;

  /* If XING seek table exists use this for byte->time conversion */
  if ((mp3parse->xing_flags & XING_TOC_FLAG) &&
      (total_bytes = mp3parse->xing_bytes) &&
      (total_time = mp3parse->xing_total_time)) {
    gdouble fa, fb, fx;
    gdouble pos;
    gint index;

    pos = CLAMP ((bytepos * 256.0) / total_bytes, 0.0, 256.0);
    index = CLAMP (pos, 0, 255);
    fa = mp3parse->xing_seek_table_inverse[index];
    if (index < 255)
      fb = mp3parse->xing_seek_table_inverse[index + 1];
    else
      fb = 10000.0;

    fx = fa + (fb - fa) * (pos - index);

    *ts = (1.0 / 10000.0) * fx * gst_util_guint64_to_gdouble (total_time);

    return TRUE;
  }

  if (mp3parse->vbri_seek_table &&
      (total_bytes = mp3parse->vbri_bytes) &&
      (total_time = mp3parse->vbri_total_time)) {
    gint i = 0;
    guint64 sum = 0;
    gdouble a, b, fa, fb;

    do {
      sum += mp3parse->vbri_seek_table[i];
      i++;
    } while (i + 1 < mp3parse->vbri_seek_points
        && sum + mp3parse->vbri_seek_table[i] < bytepos);
    i--;

    a = gst_guint64_to_gdouble (sum);
    fa = gst_guint64_to_gdouble (gst_util_uint64_scale (i, total_time,
            mp3parse->vbri_seek_points));

    if (i + 1 < mp3parse->vbri_seek_points) {
      b = a + mp3parse->vbri_seek_table[i + 1];
      fb = gst_guint64_to_gdouble (gst_util_uint64_scale (i + 1, total_time,
              mp3parse->vbri_seek_points));
    } else {
      b = total_bytes;
      fb = gst_guint64_to_gdouble (total_time);
    }

    *ts = gst_gdouble_to_guint64 (fa + ((fb - fa) / (b - a)) * (bytepos - a));

    return TRUE;
  }

  return FALSE;
}

static gboolean
gst_mpeg_audio_parse_convert (GstBaseParse * parse, GstFormat src_format,
    gint64 src_value, GstFormat dest_format, gint64 * dest_value)
{
  GstMpegAudioParse *mp3parse = GST_MPEG_AUDIO_PARSE (parse);
  gboolean res = FALSE;

  if (src_format == GST_FORMAT_TIME && dest_format == GST_FORMAT_BYTES)
    res =
        gst_mpeg_audio_parse_time_to_bytepos (mp3parse, src_value, dest_value);
  else if (src_format == GST_FORMAT_BYTES && dest_format == GST_FORMAT_TIME)
    res = gst_mpeg_audio_parse_bytepos_to_time (mp3parse, src_value,
        (GstClockTime *) dest_value);

  /* if no tables, fall back to default estimated rate based conversion */
  if (!res)
    return gst_base_parse_convert_default (parse, src_format, src_value,
        dest_format, dest_value);

  return res;
}

static GstFlowReturn
gst_mpeg_audio_parse_pre_push_frame (GstBaseParse * parse,
    GstBaseParseFrame * frame)
{
  GstMpegAudioParse *mp3parse = GST_MPEG_AUDIO_PARSE (parse);
  GstTagList *taglist;

  /* tag sending done late enough in hook to ensure pending events
   * have already been sent */

  if (!mp3parse->sent_codec_tag) {
    gchar *codec;

    /* codec tag */
    if (mp3parse->layer == 3) {
      codec = g_strdup_printf ("MPEG %d Audio, Layer %d (MP3)",
          mp3parse->version, mp3parse->layer);
    } else {
      codec = g_strdup_printf ("MPEG %d Audio, Layer %d",
          mp3parse->version, mp3parse->layer);
    }
    taglist = gst_tag_list_new (GST_TAG_AUDIO_CODEC, codec, NULL);
    if (mp3parse->hdr_bitrate > 0 && mp3parse->xing_bitrate == 0 &&
        mp3parse->vbri_bitrate == 0) {
      /* We don't have a VBR bitrate, so post the available bitrate as
       * nominal and let baseparse calculate the real bitrate */
      gst_tag_list_add (taglist, GST_TAG_MERGE_REPLACE,
          GST_TAG_NOMINAL_BITRATE, mp3parse->hdr_bitrate, NULL);
    }
    gst_pad_push_event (GST_BASE_PARSE_SRC_PAD (mp3parse),
        gst_event_new_tag (taglist));
    g_free (codec);

    /* also signals the end of first-frame processing */
    mp3parse->sent_codec_tag = TRUE;
  }

  /* we will create a taglist (if any of the parameters has changed)
   * to add the tags that changed */
  taglist = NULL;
  if (mp3parse->last_posted_crc != mp3parse->last_crc) {
    gboolean using_crc;

    if (!taglist) {
      taglist = gst_tag_list_new_empty ();
    }
    mp3parse->last_posted_crc = mp3parse->last_crc;
    if (mp3parse->last_posted_crc == CRC_PROTECTED) {
      using_crc = TRUE;
    } else {
      using_crc = FALSE;
    }
    gst_tag_list_add (taglist, GST_TAG_MERGE_REPLACE, GST_TAG_CRC,
        using_crc, NULL);
  }

  if (mp3parse->last_posted_channel_mode != mp3parse->last_mode) {
    if (!taglist) {
      taglist = gst_tag_list_new_empty ();
    }
    mp3parse->last_posted_channel_mode = mp3parse->last_mode;

    gst_tag_list_add (taglist, GST_TAG_MERGE_REPLACE, GST_TAG_MODE,
        gst_mpeg_audio_channel_mode_get_nick (mp3parse->last_mode), NULL);
  }

  /* if the taglist exists, we need to send it */
  if (taglist) {
    gst_pad_push_event (GST_BASE_PARSE_SRC_PAD (mp3parse),
        gst_event_new_tag (taglist));
  }

  /* usual clipping applies */
  frame->flags |= GST_BASE_PARSE_FRAME_FLAG_CLIP;

  return GST_FLOW_OK;
}

static GstCaps *
gst_mpeg_audio_parse_get_sink_caps (GstBaseParse * parse, GstCaps * filter)
{
  GstCaps *peercaps;
  GstCaps *res;

  /* FIXME: handle filter caps */

  peercaps = gst_pad_get_allowed_caps (GST_BASE_PARSE_SRC_PAD (parse));
  if (peercaps) {
    guint i, n;

    /* Remove the parsed field */
    peercaps = gst_caps_make_writable (peercaps);
    n = gst_caps_get_size (peercaps);
    for (i = 0; i < n; i++) {
      GstStructure *s = gst_caps_get_structure (peercaps, i);

      gst_structure_remove_field (s, "parsed");
    }

    res =
        gst_caps_intersect_full (peercaps,
        gst_pad_get_pad_template_caps (GST_BASE_PARSE_SRC_PAD (parse)),
        GST_CAPS_INTERSECT_FIRST);
    gst_caps_unref (peercaps);
  } else {
    res =
        gst_caps_copy (gst_pad_get_pad_template_caps (GST_BASE_PARSE_SINK_PAD
            (parse)));
  }

  return res;
}<|MERGE_RESOLUTION|>--- conflicted
+++ resolved
@@ -144,24 +144,6 @@
 }
 
 static void
-<<<<<<< HEAD
-=======
-gst_mpeg_audio_parse_base_init (gpointer klass)
-{
-  GstElementClass *element_class = GST_ELEMENT_CLASS (klass);
-
-  gst_element_class_add_static_pad_template (element_class, &sink_template);
-  gst_element_class_add_static_pad_template (element_class, &src_template);
-
-  gst_element_class_set_details_simple (element_class, "MPEG1 Audio Parser",
-      "Codec/Parser/Audio",
-      "Parses and frames mpeg1 audio streams (levels 1-3), provides seek",
-      "Jan Schmidt <thaytan@mad.scientist.com>,"
-      "Mark Nauwelaerts <mark.nauwelaerts@collabora.co.uk>");
-}
-
-static void
->>>>>>> 6e96f4c2
 gst_mpeg_audio_parse_class_init (GstMpegAudioParseClass * klass)
 {
   GstBaseParseClass *parse_class = GST_BASE_PARSE_CLASS (klass);
