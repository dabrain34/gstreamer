--- conflicted
+++ resolved
@@ -658,16 +658,11 @@
 static GstBuffer *
 gst_flv_mux_create_number_script_value (const gchar * name, gdouble value)
 {
-<<<<<<< HEAD
   GstBuffer *tmp;
   guint8 *data;
-
-  _gst_buffer_new_and_alloc (2 + strlen (name) + 1 + 8, &tmp, &data);
-=======
-  GstBuffer *tmp = gst_buffer_new_and_alloc (2 + strlen (name) + 1 + 8);
-  guint8 *data = GST_BUFFER_DATA (tmp);
   gsize len = strlen (name);
->>>>>>> 3b03db5e
+
+  _gst_buffer_new_and_alloc (2 + len + 1 + 8, &tmp, &data);
 
   GST_WRITE_UINT16_BE (data, len);
   data += 2;                    /* name length */
@@ -708,14 +703,8 @@
   /* Stream ID */
   data[8] = data[9] = data[10] = 0;
 
-<<<<<<< HEAD
   _gst_buffer_new_and_alloc (13, &tmp, &data);
-  data[0] = 2;                  /* string */
-=======
-  tmp = gst_buffer_new_and_alloc (13);
-  data = GST_BUFFER_DATA (tmp);
   data[0] = AMF0_STRING_MARKER; /* string */
->>>>>>> 3b03db5e
   data[1] = 0;
   data[2] = 10;                 /* length 10 */
   memcpy (&data[3], "onMetaData", 10);
