/* GStreamer
 * Copyright (C) <2011> Sebastian Dröge <sebastian.droege@collabora.co.uk>
 * Copyright (C) <2011> Vincent Penquerch <vincent.penquerch@collabora.co.uk>
 *
 * This library is free software; you can redistribute it and/or
 * modify it under the terms of the GNU Library General Public
 * License as published by the Free Software Foundation; either
 * version 2 of the License, or (at your option) any later version.
 *
 * This library is distributed in the hope that it will be useful,
 * but WITHOUT ANY WARRANTY; without even the implied warranty of
 * MERCHANTABILITY or FITNESS FOR A PARTICULAR PURPOSE.  See the GNU
 * Library General Public License for more details.
 *
 * You should have received a copy of the GNU Library General Public
 * License along with this library; if not, write to the
 * Free Software Foundation, Inc., 59 Temple Place - Suite 330,
 * Boston, MA 02111-1307, USA.
 */

#ifdef HAVE_CONFIG_H
#include "config.h"
#endif

#include "gstplaysinkconvertbin.h"

#include <gst/pbutils/pbutils.h>
#include <gst/gst-i18n-plugin.h>
#include "gst/glib-compat-private.h"

GST_DEBUG_CATEGORY_STATIC (gst_play_sink_convert_bin_debug);
#define GST_CAT_DEFAULT gst_play_sink_convert_bin_debug

#define parent_class gst_play_sink_convert_bin_parent_class

static gboolean gst_play_sink_convert_bin_sink_setcaps (GstPlaySinkConvertBin *
    self, GstCaps * caps);

G_DEFINE_TYPE (GstPlaySinkConvertBin, gst_play_sink_convert_bin, GST_TYPE_BIN);

static GstStaticPadTemplate srctemplate = GST_STATIC_PAD_TEMPLATE ("src",
    GST_PAD_SRC,
    GST_PAD_ALWAYS,
    GST_STATIC_CAPS_ANY);

static GstStaticPadTemplate sinktemplate = GST_STATIC_PAD_TEMPLATE ("sink",
    GST_PAD_SINK,
    GST_PAD_ALWAYS,
    GST_STATIC_CAPS_ANY);

static gboolean
is_raw_caps (GstCaps * caps, gboolean audio)
{
  gint i, n;
  GstStructure *s;
  const gchar *name;
  const gchar *prefix = audio ? "audio/x-raw" : "video/x-raw";

  n = gst_caps_get_size (caps);
  for (i = 0; i < n; i++) {
    s = gst_caps_get_structure (caps, i);
    name = gst_structure_get_name (s);
    if (!g_str_equal (name, prefix))
      return FALSE;
  }

  return TRUE;
}

static void
gst_play_sink_convert_bin_post_missing_element_message (GstPlaySinkConvertBin *
    self, const gchar * name)
{
  GstMessage *msg;

  msg = gst_missing_element_message_new (GST_ELEMENT_CAST (self), name);
  gst_element_post_message (GST_ELEMENT_CAST (self), msg);
}

static void
distribute_running_time (GstElement * element, const GstSegment * segment)
{
  GstEvent *event;
  GstPad *pad;

  pad = gst_element_get_static_pad (element, "sink");

  gst_pad_send_event (pad, gst_event_new_flush_start ());
  gst_pad_send_event (pad, gst_event_new_flush_stop (FALSE));

  if (segment->format != GST_FORMAT_UNDEFINED) {
    event = gst_event_new_segment (segment);
    gst_pad_send_event (pad, event);
  }

  gst_object_unref (pad);
}

void
gst_play_sink_convert_bin_add_conversion_element (GstPlaySinkConvertBin * self,
    GstElement * el)
{
  self->conversion_elements = g_list_append (self->conversion_elements, el);
  gst_bin_add (GST_BIN (self), gst_object_ref (el));
}

GstElement *
gst_play_sink_convert_bin_add_conversion_element_factory (GstPlaySinkConvertBin
    * self, const char *factory, const char *name)
{
  GstElement *el;

  el = gst_element_factory_make (factory, name);
  if (el == NULL) {
    gst_play_sink_convert_bin_post_missing_element_message (self, factory);
    GST_ELEMENT_WARNING (self, CORE, MISSING_PLUGIN,
        (_("Missing element '%s' - check your GStreamer installation."),
            factory),
        (self->audio ? "audio rendering might fail" :
            "video rendering might fail"));
  } else {
    gst_play_sink_convert_bin_add_conversion_element (self, el);
  }
  return el;
}

void
gst_play_sink_convert_bin_add_identity (GstPlaySinkConvertBin * self)
{
  if (self->identity)
    return;

  self->identity = gst_element_factory_make ("identity", "identity");
  if (self->identity == NULL) {
    gst_play_sink_convert_bin_post_missing_element_message (self, "identity");
    GST_ELEMENT_WARNING (self, CORE, MISSING_PLUGIN,
        (_("Missing element '%s' - check your GStreamer installation."),
            "identity"), (self->audio ?
            "audio rendering might fail" : "video rendering might fail")

        );
  } else {
    g_object_set (self->identity, "silent", TRUE, "signal-handoffs", FALSE,
        NULL);
    gst_bin_add (GST_BIN_CAST (self), self->identity);
  }
}

static void
gst_play_sink_convert_bin_set_targets (GstPlaySinkConvertBin * self,
    gboolean passthrough)
{
  GstPad *pad;
  GstElement *head, *tail;

  GST_DEBUG_OBJECT (self, "Setting pad targets with passthrough %d",
      passthrough);
  if (self->conversion_elements == NULL || passthrough) {
    GST_DEBUG_OBJECT (self, "no conversion elements, using identity (%p) as "
        "head/tail", self->identity);
    if (!passthrough) {
      GST_WARNING_OBJECT (self,
          "Doing passthrough as no converter elements were added");
    }
    head = tail = self->identity;
  } else {
    head = GST_ELEMENT (g_list_first (self->conversion_elements)->data);
    tail = GST_ELEMENT (g_list_last (self->conversion_elements)->data);
    GST_DEBUG_OBJECT (self, "conversion elements in use, picking "
        "head:%s and tail:%s", GST_OBJECT_NAME (head), GST_OBJECT_NAME (tail));
  }

  g_return_if_fail (head != NULL);
  g_return_if_fail (tail != NULL);

  pad = gst_element_get_static_pad (head, "sink");
  GST_DEBUG_OBJECT (self, "Ghosting bin sink pad to %" GST_PTR_FORMAT, pad);
  gst_ghost_pad_set_target (GST_GHOST_PAD_CAST (self->sinkpad), pad);
  gst_object_unref (pad);

  pad = gst_element_get_static_pad (tail, "src");
  GST_DEBUG_OBJECT (self, "Ghosting bin src pad to %" GST_PTR_FORMAT, pad);
  gst_ghost_pad_set_target (GST_GHOST_PAD_CAST (self->srcpad), pad);
  gst_object_unref (pad);
}

static void
gst_play_sink_convert_bin_remove_element (GstElement * element,
    GstPlaySinkConvertBin * self)
{
  gst_element_set_state (element, GST_STATE_NULL);
  gst_object_unref (element);
  gst_bin_remove (GST_BIN_CAST (self), element);
}

static void
gst_play_sink_convert_bin_on_element_added (GstElement * element,
    GstPlaySinkConvertBin * self)
{
  gst_element_sync_state_with_parent (element);
  distribute_running_time (element, &self->segment);
}

static GstPadProbeReturn
pad_blocked_cb (GstPad * pad, GstPadProbeInfo * info, gpointer user_data)
{
  GstPlaySinkConvertBin *self = user_data;
  GstPad *peer;
  GstCaps *caps;
  gboolean raw;

  GST_PLAY_SINK_CONVERT_BIN_LOCK (self);
  GST_DEBUG_OBJECT (self, "Pad blocked");

  /* There must be a peer at this point */
  peer = gst_pad_get_peer (self->sinkpad);
  caps = gst_pad_get_current_caps (peer);
  if (!caps)
    caps = gst_pad_query_caps (peer, NULL);
  gst_object_unref (peer);

  raw = is_raw_caps (caps, self->audio);
  GST_DEBUG_OBJECT (self, "Caps %" GST_PTR_FORMAT " are raw: %d", caps, raw);
  gst_caps_unref (caps);

  if (raw == self->raw)
    goto unblock;
  self->raw = raw;

  gst_ghost_pad_set_target (GST_GHOST_PAD_CAST (self->sinkpad), NULL);
  gst_ghost_pad_set_target (GST_GHOST_PAD_CAST (self->srcpad), NULL);

  if (raw) {
    GST_DEBUG_OBJECT (self, "Switching to raw conversion pipeline");

    if (self->conversion_elements)
      g_list_foreach (self->conversion_elements,
          (GFunc) gst_play_sink_convert_bin_on_element_added, self);
  } else {

    GST_DEBUG_OBJECT (self, "Switch to passthrough pipeline");

    gst_play_sink_convert_bin_on_element_added (self->identity, self);
  }

  gst_play_sink_convert_bin_set_targets (self, !raw);

unblock:
<<<<<<< HEAD
  self->sink_proxypad_block_id = 0;
=======
  gst_pad_set_blocked_async_full (self->sink_proxypad, FALSE,
      (GstPadBlockCallback) pad_blocked_cb, self, NULL);

done:
>>>>>>> fe0e2d65
  GST_PLAY_SINK_CONVERT_BIN_UNLOCK (self);

  return GST_PAD_PROBE_REMOVE;
}

static gboolean
gst_play_sink_convert_bin_sink_event (GstPad * pad, GstObject * parent,
    GstEvent * event)
{
  GstPlaySinkConvertBin *self = GST_PLAY_SINK_CONVERT_BIN (parent);
  gboolean ret;

  switch (GST_EVENT_TYPE (event)) {
    case GST_EVENT_CAPS:
    {
      GstCaps *caps;

      gst_event_parse_caps (event, &caps);
      ret = gst_play_sink_convert_bin_sink_setcaps (self, caps);
      break;
    }
    default:
      break;
  }

  ret = gst_proxy_pad_event_default (pad, parent, gst_event_ref (event));

  if (GST_EVENT_TYPE (event) == GST_EVENT_SEGMENT) {
    GstSegment seg;

    GST_PLAY_SINK_CONVERT_BIN_LOCK (self);
    gst_event_copy_segment (event, &seg);

    GST_DEBUG_OBJECT (self, "Segment before %" GST_SEGMENT_FORMAT,
        &self->segment);
    self->segment = seg;
    GST_DEBUG_OBJECT (self, "Segment after %" GST_SEGMENT_FORMAT,
        &self->segment);
    GST_PLAY_SINK_CONVERT_BIN_UNLOCK (self);
  } else if (GST_EVENT_TYPE (event) == GST_EVENT_FLUSH_STOP) {
    GST_PLAY_SINK_CONVERT_BIN_LOCK (self);
    GST_DEBUG_OBJECT (self, "Resetting segment");
    gst_segment_init (&self->segment, GST_FORMAT_UNDEFINED);
    GST_PLAY_SINK_CONVERT_BIN_UNLOCK (self);
  }

  gst_event_unref (event);

  return ret;
}

static void
block_proxypad (GstPlaySinkConvertBin * self)
{
  if (self->sink_proxypad_block_id == 0) {
    self->sink_proxypad_block_id =
        gst_pad_add_probe (self->sink_proxypad,
        GST_PAD_PROBE_TYPE_BLOCK_DOWNSTREAM, pad_blocked_cb,
        gst_object_ref (self), (GDestroyNotify) gst_object_unref);
  }
}

static void
unblock_proxypad (GstPlaySinkConvertBin * self)
{
  if (self->sink_proxypad_block_id != 0) {
    gst_pad_remove_probe (self->sink_proxypad, self->sink_proxypad_block_id);
    self->sink_proxypad_block_id = 0;
  }
}

static gboolean
gst_play_sink_convert_bin_sink_setcaps (GstPlaySinkConvertBin * self,
    GstCaps * caps)
{
  GstStructure *s;
  const gchar *name;
  gboolean reconfigure = FALSE;
  gboolean raw;

  GST_DEBUG_OBJECT (self, "setcaps");
  GST_PLAY_SINK_CONVERT_BIN_LOCK (self);
  s = gst_caps_get_structure (caps, 0);
  name = gst_structure_get_name (s);

  if (self->audio) {
    raw = g_str_equal (name, "audio/x-raw");
  } else {
    raw = g_str_equal (name, "video/x-raw");
  }

  GST_DEBUG_OBJECT (self, "raw %d, self->raw %d, blocked %d",
      raw, self->raw, gst_pad_is_blocked (self->sink_proxypad));

  if (raw) {
    if (!gst_pad_is_blocked (self->sink_proxypad)) {
      GstPad *target = gst_ghost_pad_get_target (GST_GHOST_PAD (self->sinkpad));

      if (!self->raw || (target && !gst_pad_query_accept_caps (target, caps))) {
        if (!self->raw)
          GST_DEBUG_OBJECT (self, "Changing caps from non-raw to raw");
        else
          GST_DEBUG_OBJECT (self, "Changing caps in an incompatible way");

        reconfigure = TRUE;
<<<<<<< HEAD
        block_proxypad (self);
=======
        gst_pad_set_blocked_async_full (self->sink_proxypad, TRUE,
            (GstPadBlockCallback) pad_blocked_cb, self, NULL);
>>>>>>> fe0e2d65
      }

      if (target)
        gst_object_unref (target);
    }
  } else {
    if (self->raw && !gst_pad_is_blocked (self->sink_proxypad)) {
      GST_DEBUG_OBJECT (self, "Changing caps from raw to non-raw");
      reconfigure = TRUE;
<<<<<<< HEAD
      block_proxypad (self);
=======
      gst_pad_set_blocked_async_full (self->sink_proxypad, TRUE,
          (GstPadBlockCallback) pad_blocked_cb, self, NULL);
>>>>>>> fe0e2d65
    }
  }

  /* Otherwise the setcaps below fails */
  if (reconfigure) {
    gst_ghost_pad_set_target (GST_GHOST_PAD_CAST (self->sinkpad), NULL);
    gst_ghost_pad_set_target (GST_GHOST_PAD_CAST (self->srcpad), NULL);
  }

  GST_PLAY_SINK_CONVERT_BIN_UNLOCK (self);

  GST_DEBUG_OBJECT (self, "Setting sink caps %" GST_PTR_FORMAT, caps);

  return TRUE;
}

static GstCaps *
gst_play_sink_convert_bin_getcaps (GstPad * pad, GstCaps * filter)
{
  GstPlaySinkConvertBin *self =
      GST_PLAY_SINK_CONVERT_BIN (gst_pad_get_parent (pad));
  GstCaps *ret;
  GstPad *otherpad, *peer;

  GST_PLAY_SINK_CONVERT_BIN_LOCK (self);
  if (pad == self->srcpad) {
    otherpad = self->sinkpad;
  } else if (pad == self->sinkpad) {
    otherpad = self->srcpad;
  } else {
    GST_ERROR_OBJECT (pad, "Not one of our pads");
    otherpad = NULL;
  }

  if (otherpad) {
    peer = gst_pad_get_peer (otherpad);
    if (peer) {
      GstCaps *peer_caps = gst_pad_query_caps (peer, filter);
      gst_object_unref (peer);
      if (self->converter_caps && is_raw_caps (peer_caps, self->audio)) {
<<<<<<< HEAD
        ret = gst_caps_merge (peer_caps, gst_caps_ref (self->converter_caps));
=======
        peer_caps = gst_caps_make_writable (peer_caps);
        gst_caps_merge (peer_caps, gst_caps_copy (self->converter_caps));
        ret = peer_caps;
>>>>>>> fe0e2d65
      } else {
        ret = peer_caps;
      }
    } else {
      ret = gst_caps_ref (self->converter_caps);
    }
  } else {
    ret = gst_caps_new_any ();
  }
  GST_PLAY_SINK_CONVERT_BIN_UNLOCK (self);

  gst_object_unref (self);

  GST_DEBUG_OBJECT (pad, "Returning caps %" GST_PTR_FORMAT, ret);

  return ret;
}

static gboolean
gst_play_sink_convert_bin_acceptcaps (GstPad * pad, GstCaps * caps)
{
  GstCaps *allowed_caps;
  gboolean ret;

  allowed_caps = gst_pad_query_caps (pad, NULL);
  /* FIXME 0.11: Should be a subset check now */
  ret = gst_caps_can_intersect (caps, allowed_caps);
  gst_caps_unref (allowed_caps);

  return ret;
}

static gboolean
gst_play_sink_convert_bin_query (GstPad * pad, GstObject * parent,
    GstQuery * query)
{
  gboolean res = FALSE;

  switch (GST_QUERY_TYPE (query)) {
    case GST_QUERY_ACCEPT_CAPS:
    {
      GstCaps *caps;

      gst_query_parse_accept_caps (query, &caps);
      gst_query_set_accept_caps_result (query,
          gst_play_sink_convert_bin_acceptcaps (pad, caps));
      res = TRUE;
      break;
    }
    case GST_QUERY_CAPS:
    {
      GstCaps *filter, *caps;

      gst_query_parse_caps (query, &filter);
      caps = gst_play_sink_convert_bin_getcaps (pad, filter);
      gst_query_set_caps_result (query, caps);
      gst_caps_unref (caps);
      res = TRUE;
      break;
    }
    default:
      res = gst_proxy_pad_query_default (pad, parent, query);
      break;
  }
  return res;
}

void
gst_play_sink_convert_bin_remove_elements (GstPlaySinkConvertBin * self)
{
  if (self->conversion_elements) {
    g_list_foreach (self->conversion_elements,
        (GFunc) gst_play_sink_convert_bin_remove_element, self);
    g_list_free (self->conversion_elements);
    self->conversion_elements = NULL;
  }
  if (self->converter_caps) {
    gst_caps_unref (self->converter_caps);
    self->converter_caps = NULL;
  }
}

static void
gst_play_sink_convert_bin_dispose (GObject * object)
{
  GstPlaySinkConvertBin *self = GST_PLAY_SINK_CONVERT_BIN_CAST (object);

  gst_play_sink_convert_bin_remove_elements (self);

  G_OBJECT_CLASS (parent_class)->dispose (object);
}

static void
gst_play_sink_convert_bin_finalize (GObject * object)
{
  GstPlaySinkConvertBin *self = GST_PLAY_SINK_CONVERT_BIN_CAST (object);

  gst_object_unref (self->sink_proxypad);
  g_mutex_free (self->lock);

  G_OBJECT_CLASS (parent_class)->finalize (object);
}

void
gst_play_sink_convert_bin_cache_converter_caps (GstPlaySinkConvertBin * self)
{
  GstElement *head;
  GstPad *pad;

  if (self->converter_caps) {
    gst_caps_unref (self->converter_caps);
    self->converter_caps = NULL;
  }

  if (!self->conversion_elements) {
    GST_WARNING_OBJECT (self, "No conversion elements");
    return;
  }

  head = GST_ELEMENT (g_list_first (self->conversion_elements)->data);
  pad = gst_element_get_static_pad (head, "sink");
  if (!pad) {
    GST_WARNING_OBJECT (self, "No sink pad found");
    return;
  }

  self->converter_caps = gst_pad_query_caps (pad, NULL);
  GST_INFO_OBJECT (self, "Converter caps: %" GST_PTR_FORMAT,
      self->converter_caps);

  gst_object_unref (pad);
}

static GstStateChangeReturn
gst_play_sink_convert_bin_change_state (GstElement * element,
    GstStateChange transition)
{
  GstStateChangeReturn ret;
  GstPlaySinkConvertBin *self = GST_PLAY_SINK_CONVERT_BIN_CAST (element);

  switch (transition) {
    case GST_STATE_CHANGE_PAUSED_TO_READY:
      GST_PLAY_SINK_CONVERT_BIN_LOCK (self);
<<<<<<< HEAD
      unblock_proxypad (self);
=======
      if (gst_pad_is_blocked (self->sink_proxypad))
        gst_pad_set_blocked_async_full (self->sink_proxypad, FALSE,
            (GstPadBlockCallback) pad_blocked_cb, self, NULL);
>>>>>>> fe0e2d65
      GST_PLAY_SINK_CONVERT_BIN_UNLOCK (self);
      break;
    case GST_STATE_CHANGE_READY_TO_PAUSED:
      GST_PLAY_SINK_CONVERT_BIN_LOCK (self);
      gst_segment_init (&self->segment, GST_FORMAT_UNDEFINED);
      gst_play_sink_convert_bin_set_targets (self, TRUE);
      self->raw = FALSE;
      GST_PLAY_SINK_CONVERT_BIN_UNLOCK (self);
      break;
    default:
      break;
  }

  ret = GST_ELEMENT_CLASS (parent_class)->change_state (element, transition);
  if (ret == GST_STATE_CHANGE_FAILURE)
    return ret;

  switch (transition) {
    case GST_STATE_CHANGE_PAUSED_TO_READY:
      GST_PLAY_SINK_CONVERT_BIN_LOCK (self);
      gst_segment_init (&self->segment, GST_FORMAT_UNDEFINED);
      gst_play_sink_convert_bin_set_targets (self, TRUE);
      self->raw = FALSE;
      GST_PLAY_SINK_CONVERT_BIN_UNLOCK (self);
      break;
    case GST_STATE_CHANGE_READY_TO_PAUSED:
      GST_PLAY_SINK_CONVERT_BIN_LOCK (self);
<<<<<<< HEAD
      unblock_proxypad (self);
=======
      if (!gst_pad_is_blocked (self->sink_proxypad))
        gst_pad_set_blocked_async_full (self->sink_proxypad, TRUE,
            (GstPadBlockCallback) pad_blocked_cb, self, NULL);
>>>>>>> fe0e2d65
      GST_PLAY_SINK_CONVERT_BIN_UNLOCK (self);
      break;
    default:
      break;
  }

  return ret;
}

static void
gst_play_sink_convert_bin_class_init (GstPlaySinkConvertBinClass * klass)
{
  GObjectClass *gobject_class;
  GstElementClass *gstelement_class;

  GST_DEBUG_CATEGORY_INIT (gst_play_sink_convert_bin_debug,
      "playsinkconvertbin", 0, "play bin");

  gobject_class = (GObjectClass *) klass;
  gstelement_class = (GstElementClass *) klass;

  gobject_class->dispose = gst_play_sink_convert_bin_dispose;
  gobject_class->finalize = gst_play_sink_convert_bin_finalize;

  gst_element_class_add_pad_template (gstelement_class,
      gst_static_pad_template_get (&srctemplate));
  gst_element_class_add_pad_template (gstelement_class,
      gst_static_pad_template_get (&sinktemplate));
  gst_element_class_set_details_simple (gstelement_class,
      "Player Sink Converter Bin", "Bin/Converter",
      "Convenience bin for audio/video conversion",
      "Sebastian Dröge <sebastian.droege@collabora.co.uk>");

  gstelement_class->change_state =
      GST_DEBUG_FUNCPTR (gst_play_sink_convert_bin_change_state);
}

static void
gst_play_sink_convert_bin_init (GstPlaySinkConvertBin * self)
{
  GstPadTemplate *templ;

  self->lock = g_mutex_new ();
  gst_segment_init (&self->segment, GST_FORMAT_UNDEFINED);

  templ = gst_static_pad_template_get (&sinktemplate);
  self->sinkpad = gst_ghost_pad_new_no_target_from_template ("sink", templ);
  gst_pad_set_event_function (self->sinkpad,
      GST_DEBUG_FUNCPTR (gst_play_sink_convert_bin_sink_event));
  gst_pad_set_query_function (self->sinkpad,
      GST_DEBUG_FUNCPTR (gst_play_sink_convert_bin_query));

  self->sink_proxypad =
      GST_PAD_CAST (gst_proxy_pad_get_internal (GST_PROXY_PAD (self->sinkpad)));

  gst_element_add_pad (GST_ELEMENT_CAST (self), self->sinkpad);
  gst_object_unref (templ);

  templ = gst_static_pad_template_get (&srctemplate);
  self->srcpad = gst_ghost_pad_new_no_target_from_template ("src", templ);
  gst_pad_set_query_function (self->srcpad,
      GST_DEBUG_FUNCPTR (gst_play_sink_convert_bin_query));
  gst_element_add_pad (GST_ELEMENT_CAST (self), self->srcpad);
  gst_object_unref (templ);

  gst_play_sink_convert_bin_add_identity (self);
}<|MERGE_RESOLUTION|>--- conflicted
+++ resolved
@@ -246,14 +246,7 @@
   gst_play_sink_convert_bin_set_targets (self, !raw);
 
 unblock:
-<<<<<<< HEAD
   self->sink_proxypad_block_id = 0;
-=======
-  gst_pad_set_blocked_async_full (self->sink_proxypad, FALSE,
-      (GstPadBlockCallback) pad_blocked_cb, self, NULL);
-
-done:
->>>>>>> fe0e2d65
   GST_PLAY_SINK_CONVERT_BIN_UNLOCK (self);
 
   return GST_PAD_PROBE_REMOVE;
@@ -311,8 +304,7 @@
   if (self->sink_proxypad_block_id == 0) {
     self->sink_proxypad_block_id =
         gst_pad_add_probe (self->sink_proxypad,
-        GST_PAD_PROBE_TYPE_BLOCK_DOWNSTREAM, pad_blocked_cb,
-        gst_object_ref (self), (GDestroyNotify) gst_object_unref);
+        GST_PAD_PROBE_TYPE_BLOCK_DOWNSTREAM, pad_blocked_cb, self, NULL);
   }
 }
 
@@ -359,12 +351,7 @@
           GST_DEBUG_OBJECT (self, "Changing caps in an incompatible way");
 
         reconfigure = TRUE;
-<<<<<<< HEAD
         block_proxypad (self);
-=======
-        gst_pad_set_blocked_async_full (self->sink_proxypad, TRUE,
-            (GstPadBlockCallback) pad_blocked_cb, self, NULL);
->>>>>>> fe0e2d65
       }
 
       if (target)
@@ -374,12 +361,7 @@
     if (self->raw && !gst_pad_is_blocked (self->sink_proxypad)) {
       GST_DEBUG_OBJECT (self, "Changing caps from raw to non-raw");
       reconfigure = TRUE;
-<<<<<<< HEAD
       block_proxypad (self);
-=======
-      gst_pad_set_blocked_async_full (self->sink_proxypad, TRUE,
-          (GstPadBlockCallback) pad_blocked_cb, self, NULL);
->>>>>>> fe0e2d65
     }
   }
 
@@ -420,13 +402,7 @@
       GstCaps *peer_caps = gst_pad_query_caps (peer, filter);
       gst_object_unref (peer);
       if (self->converter_caps && is_raw_caps (peer_caps, self->audio)) {
-<<<<<<< HEAD
         ret = gst_caps_merge (peer_caps, gst_caps_ref (self->converter_caps));
-=======
-        peer_caps = gst_caps_make_writable (peer_caps);
-        gst_caps_merge (peer_caps, gst_caps_copy (self->converter_caps));
-        ret = peer_caps;
->>>>>>> fe0e2d65
       } else {
         ret = peer_caps;
       }
@@ -570,13 +546,7 @@
   switch (transition) {
     case GST_STATE_CHANGE_PAUSED_TO_READY:
       GST_PLAY_SINK_CONVERT_BIN_LOCK (self);
-<<<<<<< HEAD
       unblock_proxypad (self);
-=======
-      if (gst_pad_is_blocked (self->sink_proxypad))
-        gst_pad_set_blocked_async_full (self->sink_proxypad, FALSE,
-            (GstPadBlockCallback) pad_blocked_cb, self, NULL);
->>>>>>> fe0e2d65
       GST_PLAY_SINK_CONVERT_BIN_UNLOCK (self);
       break;
     case GST_STATE_CHANGE_READY_TO_PAUSED:
@@ -604,13 +574,7 @@
       break;
     case GST_STATE_CHANGE_READY_TO_PAUSED:
       GST_PLAY_SINK_CONVERT_BIN_LOCK (self);
-<<<<<<< HEAD
       unblock_proxypad (self);
-=======
-      if (!gst_pad_is_blocked (self->sink_proxypad))
-        gst_pad_set_blocked_async_full (self->sink_proxypad, TRUE,
-            (GstPadBlockCallback) pad_blocked_cb, self, NULL);
->>>>>>> fe0e2d65
       GST_PLAY_SINK_CONVERT_BIN_UNLOCK (self);
       break;
     default:
