--- conflicted
+++ resolved
@@ -171,28 +171,6 @@
 }
 
 static void
-<<<<<<< HEAD
-=======
-_extra_init (GType type)
-{
-  QUARK_PROGRAMS = g_quark_from_string ("programs");
-  QUARK_PROGRAM_NUMBER = g_quark_from_string ("program-number");
-  QUARK_PID = g_quark_from_string ("pid");
-  QUARK_PCR_PID = g_quark_from_string ("pcr-pid");
-  QUARK_STREAMS = g_quark_from_string ("streams");
-  QUARK_STREAM_TYPE = g_quark_from_string ("stream-type");
-}
-
-static void
-mpegts_base_base_init (gpointer klass)
-{
-  GstElementClass *element_class = GST_ELEMENT_CLASS (klass);
-
-  gst_element_class_add_static_pad_template (element_class, &sink_template);
-}
-
-static void
->>>>>>> 1cbd755a
 mpegts_base_class_init (MpegTSBaseClass * klass)
 {
   GObjectClass *gobject_class;
@@ -200,6 +178,7 @@
 
   element_class = GST_ELEMENT_CLASS (klass);
   element_class->change_state = mpegts_base_change_state;
+
   gst_element_class_add_pad_template (element_class,
       gst_static_pad_template_get (&sink_template));
 
