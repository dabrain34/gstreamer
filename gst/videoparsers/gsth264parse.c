--- conflicted
+++ resolved
@@ -1494,15 +1494,11 @@
           gst_byte_writer_put_buffer (&bw, buffer, h264parse->idr_pos, -1);
           /* collect result and push */
           new_buf = gst_byte_writer_reset_and_get_buffer (&bw);
-<<<<<<< HEAD
           gst_buffer_copy_into (new_buf, buffer, GST_BUFFER_COPY_METADATA, 0,
               -1);
-=======
-          gst_buffer_copy_metadata (new_buf, buffer, GST_BUFFER_COPY_ALL);
           /* should already be keyframe/IDR, but it may not have been,
            * so mark it as such to avoid being discarded by picky decoder */
           GST_BUFFER_FLAG_UNSET (new_buf, GST_BUFFER_FLAG_DELTA_UNIT);
->>>>>>> 1f543ec0
           gst_buffer_replace (&frame->buffer, new_buf);
           gst_buffer_unref (new_buf);
         }
@@ -1775,17 +1771,15 @@
       h264parse->dts = GST_CLOCK_TIME_NONE;
       h264parse->ts_trn_nb = GST_CLOCK_TIME_NONE;
       break;
-    case GST_EVENT_NEWSEGMENT:
+    case GST_EVENT_SEGMENT:
     {
-      gdouble rate, applied_rate;
-      GstFormat format;
-      gint64 start;
-
-      gst_event_parse_new_segment_full (event, NULL, &rate, &applied_rate,
-          &format, &start, NULL, NULL);
+      const GstSegment *segment;
+
+      gst_event_parse_segment (event, &segment);
       /* don't try to mess with more subtle cases (e.g. seek) */
-      if (format == GST_FORMAT_TIME &&
-          (start != 0 || rate != 1.0 || applied_rate != 1.0))
+      if (segment->format == GST_FORMAT_TIME &&
+          (segment->start != 0 || segment->rate != 1.0
+              || segment->applied_rate != 1.0))
         h264parse->do_ts = FALSE;
       break;
     }
