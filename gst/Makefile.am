--- conflicted
+++ resolved
@@ -187,12 +187,8 @@
 	gsttagsetter.h		\
 	gsttask.h		\
 	gsttaskpool.h		\
-<<<<<<< HEAD
-=======
 	gsttoc.h		\
 	gsttocsetter.h		\
-	gsttrace.h		\
->>>>>>> ea9cc8c8
 	gsttypefind.h		\
 	gsttypefindfactory.h	\
 	gsturi.h		\
