/* GStreamer
 * Copyright (C) 1999,2000 Erik Walthinsen <omega@cse.ogi.edu>
 *                    2000 Wim Taymans <wtay@chello.be>
 *
 * gstbuffer.h: Header for GstBuffer object
 *
 * This library is free software; you can redistribute it and/or
 * modify it under the terms of the GNU Library General Public
 * License as published by the Free Software Foundation; either
 * version 2 of the License, or (at your option) any later version.
 *
 * This library is distributed in the hope that it will be useful,
 * but WITHOUT ANY WARRANTY; without even the implied warranty of
 * MERCHANTABILITY or FITNESS FOR A PARTICULAR PURPOSE.  See the GNU
 * Library General Public License for more details.
 *
 * You should have received a copy of the GNU Library General Public
 * License along with this library; if not, write to the
 * Free Software Foundation, Inc., 59 Temple Place - Suite 330,
 * Boston, MA 02111-1307, USA.
 */


#ifndef __GST_BUFFER_H__
#define __GST_BUFFER_H__

#include <gst/gstminiobject.h>
#include <gst/gstclock.h>
#include <gst/gstmemory.h>

G_BEGIN_DECLS

extern GType _gst_buffer_type;

typedef struct _GstBuffer GstBuffer;
typedef struct _GstBufferPool GstBufferPool;

/**
 * GST_BUFFER_TRACE_NAME:
 *
 * The name used for tracing memory allocations.
 */
#define GST_BUFFER_TRACE_NAME           "GstBuffer"

#define GST_TYPE_BUFFER                         (_gst_buffer_type)
#define GST_IS_BUFFER(obj)                      (GST_IS_MINI_OBJECT_TYPE(obj, GST_TYPE_BUFFER))
#define GST_BUFFER_CAST(obj)                    ((GstBuffer *)(obj))
#define GST_BUFFER(obj)                         (GST_BUFFER_CAST(obj))

/**
 * GST_BUFFER_FLAGS:
 * @buf: a #GstBuffer.
 *
 * A flags word containing #GstBufferFlag flags set on this buffer.
 */
#define GST_BUFFER_FLAGS(buf)                   GST_MINI_OBJECT_FLAGS(buf)
/**
 * GST_BUFFER_FLAG_IS_SET:
 * @buf: a #GstBuffer.
 * @flag: the #GstBufferFlag to check.
 *
 * Gives the status of a specific flag on a buffer.
 */
#define GST_BUFFER_FLAG_IS_SET(buf,flag)        GST_MINI_OBJECT_FLAG_IS_SET (buf, flag)
/**
 * GST_BUFFER_FLAG_SET:
 * @buf: a #GstBuffer.
 * @flag: the #GstBufferFlag to set.
 *
 * Sets a buffer flag on a buffer.
 */
#define GST_BUFFER_FLAG_SET(buf,flag)           GST_MINI_OBJECT_FLAG_SET (buf, flag)
/**
 * GST_BUFFER_FLAG_UNSET:
 * @buf: a #GstBuffer.
 * @flag: the #GstBufferFlag to clear.
 *
 * Clears a buffer flag.
 */
#define GST_BUFFER_FLAG_UNSET(buf,flag)         GST_MINI_OBJECT_FLAG_UNSET (buf, flag)


/**
 * GST_BUFFER_PTS:
 * @buf: a #GstBuffer.:
 *
 * The presentation timestamp (pts) in nanoseconds (as a #GstClockTime)
 * of the data in the buffer. This is the timestamp when the media should be
 * presented to the user.
 * Value will be %GST_CLOCK_TIME_NONE if the pts is unknown.
 */
#define GST_BUFFER_PTS(buf)                     (GST_BUFFER_CAST(buf)->pts)
/**
 * GST_BUFFER_DTS:
 * @buf: a #GstBuffer.:
 *
 * The decoding timestamp (dts) in nanoseconds (as a #GstClockTime)
 * of the data in the buffer. This is the timestamp when the media should be
 * decoded or processed otherwise.
 * Value will be %GST_CLOCK_TIME_NONE if the dts is unknown.
 */
#define GST_BUFFER_DTS(buf)                     (GST_BUFFER_CAST(buf)->dts)
/**
 * GST_BUFFER_DURATION:
 * @buf: a #GstBuffer.
 *
 * The duration in nanoseconds (as a #GstClockTime) of the data in the buffer.
 * Value will be %GST_CLOCK_TIME_NONE if the duration is unknown.
 */
#define GST_BUFFER_DURATION(buf)                (GST_BUFFER_CAST(buf)->duration)
/**
 * GST_BUFFER_OFFSET:
 * @buf: a #GstBuffer.
 *
 * The offset in the source file of the beginning of this buffer.
 */
#define GST_BUFFER_OFFSET(buf)                  (GST_BUFFER_CAST(buf)->offset)
/**
 * GST_BUFFER_OFFSET_END:
 * @buf: a #GstBuffer.
 *
 * The offset in the source file of the end of this buffer.
 */
#define GST_BUFFER_OFFSET_END(buf)              (GST_BUFFER_CAST(buf)->offset_end)

/**
 * GST_BUFFER_OFFSET_NONE:
 *
 * Constant for no-offset return results.
 */
#define GST_BUFFER_OFFSET_NONE  ((guint64)-1)

/**
 * GST_BUFFER_DURATION_IS_VALID:
 * @buffer: a #GstBuffer
 *
 * Tests if the duration is known.
 */
#define GST_BUFFER_DURATION_IS_VALID(buffer)    (GST_CLOCK_TIME_IS_VALID (GST_BUFFER_DURATION (buffer)))
/**
 * GST_BUFFER_PTS_IS_VALID:
 * @buffer: a #GstBuffer
 *
 * Tests if the pts is known.
 */
#define GST_BUFFER_PTS_IS_VALID(buffer)   (GST_CLOCK_TIME_IS_VALID (GST_BUFFER_PTS (buffer)))
/**
 * GST_BUFFER_DTS_IS_VALID:
 * @buffer: a #GstBuffer
 *
 * Tests if the dts is known.
 */
#define GST_BUFFER_DTS_IS_VALID(buffer)   (GST_CLOCK_TIME_IS_VALID (GST_BUFFER_DTS (buffer)))
/**
 * GST_BUFFER_OFFSET_IS_VALID:
 * @buffer: a #GstBuffer
 *
 * Tests if the start offset is known.
 */
#define GST_BUFFER_OFFSET_IS_VALID(buffer)      (GST_BUFFER_OFFSET (buffer) != GST_BUFFER_OFFSET_NONE)
/**
 * GST_BUFFER_OFFSET_END_IS_VALID:
 * @buffer: a #GstBuffer
 *
 * Tests if the end offset is known.
 */
#define GST_BUFFER_OFFSET_END_IS_VALID(buffer)  (GST_BUFFER_OFFSET_END (buffer) != GST_BUFFER_OFFSET_NONE)
/**
 * GST_BUFFER_IS_DISCONT:
 * @buffer: a #GstBuffer
 *
 * Tests if the buffer marks a discontinuity in the stream.
 *
 * Since: 0.10.9
 */
#define GST_BUFFER_IS_DISCONT(buffer)   (GST_BUFFER_FLAG_IS_SET (buffer, GST_BUFFER_FLAG_DISCONT))

/**
 * GstBufferFlags:
 * @GST_BUFFER_FLAG_LIVE:        the buffer is live data and should be discarded in
 *                               the PAUSED state.
 * @GST_BUFFER_FLAG_DECODE_ONLY: the buffer contains data that should be dropped
 *                               because it will be clipped against the segment
 *                               boundaries or because it does not contain data
 *                               that should be shown to the user.
 * @GST_BUFFER_FLAG_DISCONT:     the buffer marks a data discontinuity in the stream.
 *                               This typically occurs after a seek or a dropped buffer
 *                               from a live or network source.
 * @GST_BUFFER_FLAG_RESYNC:      the buffer timestamps might have a discontinuity
 *                               and this buffer is a good point to resynchronize.
 * @GST_BUFFER_FLAG_CORRUPTED:   the buffer data is corrupted.
 * @GST_BUFFER_FLAG_MARKER:      the buffer contains a media specific marker. for
 *                               video this is typically the end of a frame boundary, for audio
 *                               this is usually the end of a talkspurt.
 * @GST_BUFFER_FLAG_HEADER:      the buffer contains header information that is
 *                               needed to decode the following data
 * @GST_BUFFER_FLAG_GAP:         the buffer has been created to fill a gap in the
 *                               stream and contains media neutral data (elements can
 *                               switch to optimized code path that ignores the buffer
 *                               content).
 * @GST_BUFFER_FLAG_DROPPABLE:   the buffer can be dropped without breaking the
 *                               stream, for example to reduce bandwidth.
 * @GST_BUFFER_FLAG_DELTA_UNIT:  this unit cannot be decoded independently.
 * @GST_BUFFER_FLAG_IN_CAPS:     the buffer has been added as a field in a #GstCaps.
 * @GST_BUFFER_FLAG_LAST:        additional media specific flags can be added starting from
 *                               this flag.
 *
 * A set of buffer flags used to describe properties of a #GstBuffer.
 */
typedef enum {
  GST_BUFFER_FLAG_LIVE        = (GST_MINI_OBJECT_FLAG_LAST << 0),
  GST_BUFFER_FLAG_DECODE_ONLY = (GST_MINI_OBJECT_FLAG_LAST << 1),
  GST_BUFFER_FLAG_DISCONT     = (GST_MINI_OBJECT_FLAG_LAST << 2),
  GST_BUFFER_FLAG_RESYNC      = (GST_MINI_OBJECT_FLAG_LAST << 3),
  GST_BUFFER_FLAG_CORRUPTED   = (GST_MINI_OBJECT_FLAG_LAST << 4),
  GST_BUFFER_FLAG_MARKER      = (GST_MINI_OBJECT_FLAG_LAST << 5),
  GST_BUFFER_FLAG_HEADER      = (GST_MINI_OBJECT_FLAG_LAST << 6),
  GST_BUFFER_FLAG_GAP         = (GST_MINI_OBJECT_FLAG_LAST << 7),
  GST_BUFFER_FLAG_DROPPABLE   = (GST_MINI_OBJECT_FLAG_LAST << 8),
  GST_BUFFER_FLAG_DELTA_UNIT  = (GST_MINI_OBJECT_FLAG_LAST << 9),
  GST_BUFFER_FLAG_IN_CAPS     = (GST_MINI_OBJECT_FLAG_LAST << 10),

  GST_BUFFER_FLAG_LAST        = (GST_MINI_OBJECT_FLAG_LAST << 20)
} GstBufferFlags;

/**
 * GstBuffer:
 * @mini_object: the parent structure
 * @pool: pointer to the pool owner of the buffer
 * @pts: presentation timestamp of the buffer, can be #GST_CLOCK_TIME_NONE when the
 *     pts is not known or relevant. The pts contains the timestamp when the
 *     media should be presented to the user.
 * @dts: decoding timestamp of the buffer, can be #GST_CLOCK_TIME_NONE when the
 *     dts is not known or relevant. The dts contains the timestamp when the
 *     media should be processed.
 * @duration: duration in time of the buffer data, can be #GST_CLOCK_TIME_NONE
 *     when the duration is not known or relevant.
 * @offset: a media specific offset for the buffer data.
 *     For video frames, this is the frame number of this buffer.
 *     For audio samples, this is the offset of the first sample in this buffer.
 *     For file data or compressed data this is the byte offset of the first
 *       byte in this buffer.
 * @offset_end: the last offset contained in this buffer. It has the same
 *     format as @offset.
 *
 * The structure of a #GstBuffer. Use the associated macros to access the public
 * variables.
 */
struct _GstBuffer {
  GstMiniObject          mini_object;

  /*< public >*/ /* with COW */
  GstBufferPool         *pool;

  /* timestamp */
  GstClockTime           pts;
  GstClockTime           dts;
  GstClockTime           duration;

  /* media specific offset */
  guint64                offset;
  guint64                offset_end;
};

GType       gst_buffer_get_type            (void);

/* allocation */
GstBuffer * gst_buffer_new                 (void);
GstBuffer * gst_buffer_new_allocate        (const GstAllocator * allocator, gsize size, gsize align);
GstBuffer * gst_buffer_new_wrapped_full    (gpointer data, GFreeFunc free_func, gsize offset, gsize size);
GstBuffer * gst_buffer_new_wrapped         (gpointer data, gsize size);

/* memory blocks */
guint       gst_buffer_n_memory            (GstBuffer *buffer);
void        gst_buffer_take_memory         (GstBuffer *buffer, gint idx, GstMemory *mem);
GstMemory * gst_buffer_peek_memory         (GstBuffer *buffer, guint idx, GstMapFlags flags);
void        gst_buffer_remove_memory_range (GstBuffer *buffer, guint idx, guint length);

/**
 * gst_buffer_remove_memory:
 * @b: a #GstBuffer.
 * @i: an index
 *
 * Remove the memory block in @b at @i.
 */
#define     gst_buffer_remove_memory(b,i)  gst_buffer_remove_memory_range ((b), (i), 1)

gsize       gst_buffer_fill                (GstBuffer *buffer, gsize offset,
                                            gconstpointer src, gsize size);
gsize       gst_buffer_extract             (GstBuffer *buffer, gsize offset,
                                            gpointer dest, gsize size);
gint        gst_buffer_memcmp              (GstBuffer *buffer, gsize offset,
                                            gconstpointer mem, gsize size);
gsize       gst_buffer_memset              (GstBuffer *buffer, gsize offset,
                                            guint8 val, gsize size);

<<<<<<< HEAD
gsize       gst_buffer_get_sizes           (GstBuffer *buffer, gsize *offset, gsize *maxsize);
void        gst_buffer_resize              (GstBuffer *buffer, gssize offset, gssize size);
=======
/* allocation */
GstBuffer * gst_buffer_new               (void) G_GNUC_MALLOC;
GstBuffer * gst_buffer_new_and_alloc     (guint size) G_GNUC_MALLOC;
GstBuffer * gst_buffer_try_new_and_alloc (guint size) G_GNUC_MALLOC;
>>>>>>> 4d2cb748

/**
 * gst_buffer_get_size:
 * @b: a #GstBuffer.
 *
 * Get the size of @b.
 */
#define     gst_buffer_get_size(b)         gst_buffer_get_sizes ((b), NULL, NULL)
/**
 * gst_buffer_set_size:
 * @b: a #GstBuffer.
 * @s: a new size
 *
 * Set the size of @b to @s. This will remove or trim the memory blocks
 * in the buffer.
 */
#define     gst_buffer_set_size(b,s)       gst_buffer_resize ((b), 0, (s))

/* getting memory */
gpointer    gst_buffer_map                 (GstBuffer *buffer, gsize *size, gsize *maxsize,
                                            GstMapFlags flags);
gboolean    gst_buffer_unmap               (GstBuffer *buffer, gpointer data, gssize size);

/* refcounting */
/**
 * gst_buffer_ref:
 * @buf: a #GstBuffer.
 *
 * Increases the refcount of the given buffer by one.
 *
 * Note that the refcount affects the writeability
 * of @buf and its metadata, see gst_buffer_is_writable() and
 * gst_buffer_is_metadata_writable(). It is
 * important to note that keeping additional references to
 * GstBuffer instances can potentially increase the number
 * of memcpy operations in a pipeline.
 *
 * Returns: (transfer full): @buf
 */
#ifdef _FOOL_GTK_DOC_
G_INLINE_FUNC GstBuffer * gst_buffer_ref (GstBuffer * buf);
#endif

static inline GstBuffer *
gst_buffer_ref (GstBuffer * buf)
{
  return (GstBuffer *) gst_mini_object_ref (GST_MINI_OBJECT_CAST (buf));
}

/**
 * gst_buffer_unref:
 * @buf: (transfer full): a #GstBuffer.
 *
 * Decreases the refcount of the buffer. If the refcount reaches 0, the buffer
 * with the associated metadata and memory will be freed.
 */
#ifdef _FOOL_GTK_DOC_
G_INLINE_FUNC void gst_buffer_unref (GstBuffer * buf);
#endif

static inline void
gst_buffer_unref (GstBuffer * buf)
{
  gst_mini_object_unref (GST_MINI_OBJECT_CAST (buf));
}

/* copy buffer */
/**
 * gst_buffer_copy:
 * @buf: a #GstBuffer.
 *
 * Create a copy of the given buffer. This will also make a newly allocated
 * copy of the data the source buffer contains.
 *
 * Returns: (transfer full): a new copy of @buf.
 */
#ifdef _FOOL_GTK_DOC_
G_INLINE_FUNC GstBuffer * gst_buffer_copy (const GstBuffer * buf);
#endif

static inline GstBuffer *
gst_buffer_copy (const GstBuffer * buf)
{
  return GST_BUFFER (gst_mini_object_copy (GST_MINI_OBJECT_CONST_CAST (buf)));
}


/**
 * GstBufferCopyFlags:
 * @GST_BUFFER_COPY_NONE: copy nothing
 * @GST_BUFFER_COPY_FLAGS: flag indicating that buffer flags should be copied
 * @GST_BUFFER_COPY_TIMESTAMPS: flag indicating that buffer pts, dts,
 * duration, offset and offset_end should be copied
 * @GST_BUFFER_COPY_MEMORY: flag indicating that buffer memory should be copied
 * and appended to already existing memory
 * @GST_BUFFER_COPY_MERGE: flag indicating that buffer memory should be
 * merged
 *
 * A set of flags that can be provided to the gst_buffer_copy_into()
 * function to specify which items should be copied.
 */
typedef enum {
  GST_BUFFER_COPY_NONE           = 0,
  GST_BUFFER_COPY_FLAGS          = (1 << 0),
  GST_BUFFER_COPY_TIMESTAMPS     = (1 << 1),
  GST_BUFFER_COPY_MEMORY         = (1 << 2),
  GST_BUFFER_COPY_MERGE          = (1 << 3)
} GstBufferCopyFlags;

/**
 * GST_BUFFER_COPY_METADATA:
 *
 * Combination of all possible metadata fields that can be copied with
 * gst_buffer_copy_into().
 */
#define GST_BUFFER_COPY_METADATA       (GST_BUFFER_COPY_FLAGS | GST_BUFFER_COPY_TIMESTAMPS)

/**
 * GST_BUFFER_COPY_ALL:
 *
 * Combination of all possible fields that can be copied with
 * gst_buffer_copy_into().
 */
#define GST_BUFFER_COPY_ALL  ((GstBufferCopyFlags)(GST_BUFFER_COPY_METADATA | GST_BUFFER_COPY_MEMORY))

/* copies memory or metadata into newly allocated buffer */
void            gst_buffer_copy_into            (GstBuffer *dest, GstBuffer *src,
                                                 GstBufferCopyFlags flags,
                                                 gsize offset, gsize size);

/**
 * gst_buffer_is_writable:
 * @buf: a #GstBuffer
 *
 * Tests if you can safely write data into a buffer's data array or validly
 * modify the caps and timestamp metadata. Metadata in a GstBuffer is always
 * writable, but it is only safe to change it when there is only one owner
 * of the buffer - ie, the refcount is 1.
 */
#define         gst_buffer_is_writable(buf)     gst_mini_object_is_writable (GST_MINI_OBJECT_CAST (buf))
/**
 * gst_buffer_make_writable:
 * @buf: (transfer full): a #GstBuffer
 *
 * Makes a writable buffer from the given buffer. If the source buffer is
 * already writable, this will simply return the same buffer. A copy will
 * otherwise be made using gst_buffer_copy().
 *
 * Returns: (transfer full): a writable buffer which may or may not be the
 *     same as @buf
 */
#define         gst_buffer_make_writable(buf)   GST_BUFFER_CAST (gst_mini_object_make_writable (GST_MINI_OBJECT_CAST (buf)))

/**
 * gst_buffer_replace:
 * @obuf: (inout) (transfer full): pointer to a pointer to a #GstBuffer to be
 *     replaced.
 * @nbuf: (transfer none) (allow-none): pointer to a #GstBuffer that will
 *     replace the buffer pointed to by @obuf.
 *
 * Modifies a pointer to a #GstBuffer to point to a different #GstBuffer. The
 * modification is done atomically (so this is useful for ensuring thread safety
 * in some cases), and the reference counts are updated appropriately (the old
 * buffer is unreffed, the new is reffed).
 *
 * Either @nbuf or the #GstBuffer pointed to by @obuf may be NULL.
 *
 * Returns: TRUE when @obuf was different from @nbuf.
 */
#ifdef _FOOL_GTK_DOC_
G_INLINE_FUNC gboolean gst_buffer_replace (GstBuffer **obuf, GstBuffer *nbuf);
#endif

static inline gboolean
gst_buffer_replace (GstBuffer **obuf, GstBuffer *nbuf)
{
  return gst_mini_object_replace ((GstMiniObject **) obuf, (GstMiniObject *) nbuf);
}

<<<<<<< HEAD
/* creating a region */
GstBuffer*      gst_buffer_copy_region          (GstBuffer *parent, GstBufferCopyFlags flags,
                                                 gsize offset, gsize size);

/* span, two buffers, intelligently */
gboolean        gst_buffer_is_span_fast         (GstBuffer *buf1, GstBuffer *buf2);
GstBuffer*      gst_buffer_span                 (GstBuffer *buf1, gsize offset, GstBuffer *buf2, gsize size);

/* metadata */
#include <gst/gstmeta.h>

GstMeta *       gst_buffer_get_meta             (GstBuffer *buffer, const GstMetaInfo *info);
GstMeta *       gst_buffer_add_meta             (GstBuffer *buffer, const GstMetaInfo *info,
                                                 gpointer params);
gboolean        gst_buffer_remove_meta          (GstBuffer *buffer, GstMeta *meta);

GstMeta *       gst_buffer_iterate_meta         (GstBuffer *buffer, gpointer *state);
=======
GstCaps*        gst_buffer_get_caps             (GstBuffer *buffer);
void            gst_buffer_set_caps             (GstBuffer *buffer, GstCaps *caps);

/* creating a subbuffer */
GstBuffer*      gst_buffer_create_sub           (GstBuffer *parent, guint offset, guint size) G_GNUC_MALLOC;

/* span, two buffers, intelligently */
gboolean        gst_buffer_is_span_fast         (GstBuffer *buf1, GstBuffer *buf2);
GstBuffer*      gst_buffer_span                 (GstBuffer *buf1, guint32 offset, GstBuffer *buf2, guint32 len) G_GNUC_MALLOC;
>>>>>>> 4d2cb748

/**
 * gst_value_set_buffer:
 * @v: a #GValue to receive the data
 * @b: (transfer none): a #GstBuffer to assign to the GstValue
 *
 * Sets @b as the value of @v.  Caller retains reference to buffer.
 */
#define         gst_value_set_buffer(v,b)       g_value_set_boxed((v),(b))
/**
 * gst_value_take_buffer:
 * @v: a #GValue to receive the data
 * @b: (transfer full): a #GstBuffer to assign to the GstValue
 *
 * Sets @b as the value of @v.  Caller gives away reference to buffer.
 */
#define         gst_value_take_buffer(v,b)      g_value_take_boxed(v,(b))
/**
 * gst_value_get_buffer:
 * @v: a #GValue to query
 *
 * Receives a #GstBuffer as the value of @v. Does not return a reference to
 * the buffer, so the pointer is only valid for as long as the caller owns
 * a reference to @v.
 *
 * Returns: (transfer none): buffer
 */
#define         gst_value_get_buffer(v)         GST_BUFFER_CAST (g_value_get_boxed(v))

G_END_DECLS

#endif /* __GST_BUFFER_H__ */<|MERGE_RESOLUTION|>--- conflicted
+++ resolved
@@ -294,15 +294,8 @@
 gsize       gst_buffer_memset              (GstBuffer *buffer, gsize offset,
                                             guint8 val, gsize size);
 
-<<<<<<< HEAD
 gsize       gst_buffer_get_sizes           (GstBuffer *buffer, gsize *offset, gsize *maxsize);
 void        gst_buffer_resize              (GstBuffer *buffer, gssize offset, gssize size);
-=======
-/* allocation */
-GstBuffer * gst_buffer_new               (void) G_GNUC_MALLOC;
-GstBuffer * gst_buffer_new_and_alloc     (guint size) G_GNUC_MALLOC;
-GstBuffer * gst_buffer_try_new_and_alloc (guint size) G_GNUC_MALLOC;
->>>>>>> 4d2cb748
 
 /**
  * gst_buffer_get_size:
@@ -482,14 +475,13 @@
   return gst_mini_object_replace ((GstMiniObject **) obuf, (GstMiniObject *) nbuf);
 }
 
-<<<<<<< HEAD
 /* creating a region */
 GstBuffer*      gst_buffer_copy_region          (GstBuffer *parent, GstBufferCopyFlags flags,
                                                  gsize offset, gsize size);
 
 /* span, two buffers, intelligently */
 gboolean        gst_buffer_is_span_fast         (GstBuffer *buf1, GstBuffer *buf2);
-GstBuffer*      gst_buffer_span                 (GstBuffer *buf1, gsize offset, GstBuffer *buf2, gsize size);
+GstBuffer*      gst_buffer_span                 (GstBuffer *buf1, gsize offset, GstBuffer *buf2, gsize size) G_GNUC_MALLOC;
 
 /* metadata */
 #include <gst/gstmeta.h>
@@ -500,17 +492,6 @@
 gboolean        gst_buffer_remove_meta          (GstBuffer *buffer, GstMeta *meta);
 
 GstMeta *       gst_buffer_iterate_meta         (GstBuffer *buffer, gpointer *state);
-=======
-GstCaps*        gst_buffer_get_caps             (GstBuffer *buffer);
-void            gst_buffer_set_caps             (GstBuffer *buffer, GstCaps *caps);
-
-/* creating a subbuffer */
-GstBuffer*      gst_buffer_create_sub           (GstBuffer *parent, guint offset, guint size) G_GNUC_MALLOC;
-
-/* span, two buffers, intelligently */
-gboolean        gst_buffer_is_span_fast         (GstBuffer *buf1, GstBuffer *buf2);
-GstBuffer*      gst_buffer_span                 (GstBuffer *buf1, guint32 offset, GstBuffer *buf2, guint32 len) G_GNUC_MALLOC;
->>>>>>> 4d2cb748
 
 /**
  * gst_value_set_buffer:
